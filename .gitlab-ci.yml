--- conflicted
+++ resolved
@@ -38,21 +38,6 @@
   only:
     - tags
 
-<<<<<<< HEAD
-publish-generator:
-  stage: publish
-  image: node:${NODE_VERSION}
-  script:
-    - cd ${CI_PROJECT_DIR}/packages/generator
-    - npm version ${CI_COMMIT_TAG} --git-tag-version false
-      --no-workspaces-update
-    - yarn config set npmScopes.mittwald.npmAuthToken "${GITHUB_TOKEN}"
-    - yarn npm publish
-  only:
-    - tags
-
-=======
->>>>>>> 3c6d7103
 publish-client:
   stage: publish
   image: node:${NODE_VERSION}
