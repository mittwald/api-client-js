--- conflicted
+++ resolved
@@ -1,10 +1,6 @@
 {
   "name": "@mittwald/api-models",
-<<<<<<< HEAD
-  "version": "0.0.0-development-29c5263-20251024",
-=======
   "version": "4.244.0",
->>>>>>> 1088e07d
   "author": "Mittwald CM Service GmbH & Co. KG <opensource@mittwald.de>",
   "type": "module",
   "description": "Collection of domain models for coherent interaction with the API",
