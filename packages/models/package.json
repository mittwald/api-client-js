--- conflicted
+++ resolved
@@ -1,10 +1,6 @@
 {
   "name": "@mittwald/api-models",
-<<<<<<< HEAD
-  "version": "0.0.0-development-7423599-20250729",
-=======
   "version": "4.191.0",
->>>>>>> f4bd97bc
   "author": "Mittwald CM Service GmbH & Co. KG <opensource@mittwald.de>",
   "type": "module",
   "description": "Collection of domain models for coherent interaction with the API",
