--- conflicted
+++ resolved
@@ -1,10 +1,6 @@
 {
   "name": "@mittwald/api-models",
-<<<<<<< HEAD
-  "version": "0.0.0-development-f311f07-20240822",
-=======
   "version": "4.61.1",
->>>>>>> bb13260f
   "author": "Mittwald CM Service GmbH & Co. KG <opensource@mittwald.de>",
   "type": "module",
   "description": "Collection of domain models for coherent interaction with the API",
