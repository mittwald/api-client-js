--- conflicted
+++ resolved
@@ -1,10 +1,6 @@
 {
   "name": "@mittwald/api-models",
-<<<<<<< HEAD
-  "version": "0.0.0-development-eec3c31-20251204",
-=======
   "version": "4.272.0",
->>>>>>> 528fd91a
   "author": "Mittwald CM Service GmbH & Co. KG <opensource@mittwald.de>",
   "type": "module",
   "description": "Collection of domain models for coherent interaction with the API",
