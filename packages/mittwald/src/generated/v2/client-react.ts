/* eslint-disable */
/* prettier-ignore */
/* This file is auto-generated with acg (@mittwald/api-code-generator) */
import MittwaldAPIV2Client from "./client.js";
import { ApiCallAsyncResourceFactory } from "@mittwald/api-client-commons/react";
import * as descriptors from "./descriptors.js";
export * from "@mittwald/react-use-promise";

const buildAppApi = (baseClient: MittwaldAPIV2Client) => ({
  /** Get an App. */
  getApp: new ApiCallAsyncResourceFactory(
    descriptors.appGetApp,
    baseClient.app.getApp,
  ).getApiResource,
  /** Get an AppInstallation. */
  getAppinstallation: new ApiCallAsyncResourceFactory(
    descriptors.appGetAppinstallation,
    baseClient.app.getAppinstallation,
  ).getApiResource,
  /** Get an AppVersion. */
  getAppversion: new ApiCallAsyncResourceFactory(
    descriptors.appGetAppversion,
    baseClient.app.getAppversion,
  ).getApiResource,
  /** Get the installed `SystemSoftware' for a specific `AppInstallation`. */
  getInstalledSystemsoftwareForAppinstallation: new ApiCallAsyncResourceFactory(
    descriptors.appGetInstalledSystemsoftwareForAppinstallation,
    baseClient.app.getInstalledSystemsoftwareForAppinstallation,
  ).getApiResource,
  /** Get the missing requirements of an appInstallation for a specific target AppVersion. */
  getMissingDependenciesForAppinstallation: new ApiCallAsyncResourceFactory(
    descriptors.appGetMissingDependenciesForAppinstallation,
    baseClient.app.getMissingDependenciesForAppinstallation,
  ).getApiResource,
  /** Get a SystemSoftware. */
  getSystemsoftware: new ApiCallAsyncResourceFactory(
    descriptors.appGetSystemsoftware,
    baseClient.app.getSystemsoftware,
  ).getApiResource,
  /** Get a SystemSoftwareVersion. */
  getSystemsoftwareversion: new ApiCallAsyncResourceFactory(
    descriptors.appGetSystemsoftwareversion,
    baseClient.app.getSystemsoftwareversion,
  ).getApiResource,
  /** List AppInstallations that a user has access to. */
  listAppinstallationsForUser: new ApiCallAsyncResourceFactory(
    descriptors.appListAppinstallationsForUser,
    baseClient.app.listAppinstallationsForUser,
  ).getApiResource,
  /** List AppInstallations belonging to a Project. */
  listAppinstallations: new ApiCallAsyncResourceFactory(
    descriptors.appListAppinstallations,
    baseClient.app.listAppinstallations,
  ).getApiResource,
  /** List Apps. */
  listApps: new ApiCallAsyncResourceFactory(
    descriptors.appListApps,
    baseClient.app.listApps,
  ).getApiResource,
  /** List AppVersions belonging to an App. */
  listAppversions: new ApiCallAsyncResourceFactory(
    descriptors.appListAppversions,
    baseClient.app.listAppversions,
  ).getApiResource,
  /** List SystemSoftwares. */
  listSystemsoftwares: new ApiCallAsyncResourceFactory(
    descriptors.appListSystemsoftwares,
    baseClient.app.listSystemsoftwares,
  ).getApiResource,
  /** List SystemSoftwareVersions belonging to a SystemSoftware. */
  listSystemsoftwareversions: new ApiCallAsyncResourceFactory(
    descriptors.appListSystemsoftwareversions,
    baseClient.app.listSystemsoftwareversions,
  ).getApiResource,
  /** List update candidates belonging to an AppVersion. */
  listUpdateCandidatesForAppversion: new ApiCallAsyncResourceFactory(
    descriptors.appListUpdateCandidatesForAppversion,
    baseClient.app.listUpdateCandidatesForAppversion,
  ).getApiResource,
  /** Get runtime status belonging to an AppInstallation. */
  retrieveStatus: new ApiCallAsyncResourceFactory(
    descriptors.appRetrieveStatus,
    baseClient.app.retrieveStatus,
  ).getApiResource,
});

const buildArticleApi = (baseClient: MittwaldAPIV2Client) => ({
  /** Get an Article. */
  getArticle: new ApiCallAsyncResourceFactory(
    descriptors.articleGetArticle,
    baseClient.article.getArticle,
  ).getApiResource,
  /** List Articles. */
  listArticles: new ApiCallAsyncResourceFactory(
    descriptors.articleListArticles,
    baseClient.article.listArticles,
  ).getApiResource,
});

const buildBackupApi = (baseClient: MittwaldAPIV2Client) => ({
  /** List BackupSchedules belonging to a Project. */
  listProjectBackupSchedules: new ApiCallAsyncResourceFactory(
    descriptors.backupListProjectBackupSchedules,
    baseClient.backup.listProjectBackupSchedules,
  ).getApiResource,
  /** List Backups belonging to a Project. */
  listProjectBackups: new ApiCallAsyncResourceFactory(
    descriptors.backupListProjectBackups,
    baseClient.backup.listProjectBackups,
  ).getApiResource,
  /** Get a ProjectBackupSchedule. */
  getProjectBackupSchedule: new ApiCallAsyncResourceFactory(
    descriptors.backupGetProjectBackupSchedule,
    baseClient.backup.getProjectBackupSchedule,
  ).getApiResource,
  /** Get a ProjectBackup. */
  getProjectBackup: new ApiCallAsyncResourceFactory(
    descriptors.backupGetProjectBackup,
    baseClient.backup.getProjectBackup,
  ).getApiResource,
});

const buildContainerApi = (baseClient: MittwaldAPIV2Client) => ({
  /** List Registries belonging to a Project. */
  listRegistries: new ApiCallAsyncResourceFactory(
    descriptors.containerListRegistries,
    baseClient.container.listRegistries,
  ).getApiResource,
  /** Get a Stack. */
  getStack: new ApiCallAsyncResourceFactory(
    descriptors.containerGetStack,
    baseClient.container.getStack,
  ).getApiResource,
  /** Get a Registry. */
  getRegistry: new ApiCallAsyncResourceFactory(
    descriptors.containerGetRegistry,
    baseClient.container.getRegistry,
  ).getApiResource,
  /** Get a Volume belonging to a Stack. */
  getVolume: new ApiCallAsyncResourceFactory(
    descriptors.containerGetVolume,
    baseClient.container.getVolume,
  ).getApiResource,
  /** Get a ContainerImageConfig. */
  getContainerImageConfig: new ApiCallAsyncResourceFactory(
    descriptors.containerGetContainerImageConfig,
    baseClient.container.getContainerImageConfig,
  ).getApiResource,
  /** Get logs belonging to a Service. */
  getServiceLogs: new ApiCallAsyncResourceFactory(
    descriptors.containerGetServiceLogs,
    baseClient.container.getServiceLogs,
  ).getApiResource,
  /** Get a Service belonging to a Stack. */
  getService: new ApiCallAsyncResourceFactory(
    descriptors.containerGetService,
    baseClient.container.getService,
  ).getApiResource,
  /** List Services belonging to a Project. */
  listServices: new ApiCallAsyncResourceFactory(
    descriptors.containerListServices,
    baseClient.container.listServices,
  ).getApiResource,
  /** List Stacks belonging to a Project. */
  listStacks: new ApiCallAsyncResourceFactory(
    descriptors.containerListStacks,
    baseClient.container.listStacks,
  ).getApiResource,
  /** List Volumes belonging to a Project. */
  listVolumes: new ApiCallAsyncResourceFactory(
    descriptors.containerListVolumes,
    baseClient.container.listVolumes,
  ).getApiResource,
});

const buildContractApi = (baseClient: MittwaldAPIV2Client) => ({
  /** Return the BaseItem of the Contract with the given ID. */
  getBaseItemOfContract: new ApiCallAsyncResourceFactory(
    descriptors.contractGetBaseItemOfContract,
    baseClient.contract.getBaseItemOfContract,
  ).getApiResource,
  /** Return the Contract for the given Certificate. */
  getDetailOfContractByCertificate: new ApiCallAsyncResourceFactory(
    descriptors.contractGetDetailOfContractByCertificate,
    baseClient.contract.getDetailOfContractByCertificate,
  ).getApiResource,
  /** Return the Contract for the given Domain. */
  getDetailOfContractByDomain: new ApiCallAsyncResourceFactory(
    descriptors.contractGetDetailOfContractByDomain,
    baseClient.contract.getDetailOfContractByDomain,
  ).getApiResource,
  /** Return the Contract for the given LeadFyndrProfile. */
  getDetailOfContractByLeadFyndr: new ApiCallAsyncResourceFactory(
    descriptors.contractGetDetailOfContractByLeadFyndr,
    baseClient.contract.getDetailOfContractByLeadFyndr,
  ).getApiResource,
  /** Return the Contract for the given Project. */
  getDetailOfContractByProject: new ApiCallAsyncResourceFactory(
    descriptors.contractGetDetailOfContractByProject,
    baseClient.contract.getDetailOfContractByProject,
  ).getApiResource,
  /** Return the Contract for the given Server. */
  getDetailOfContractByServer: new ApiCallAsyncResourceFactory(
    descriptors.contractGetDetailOfContractByServer,
    baseClient.contract.getDetailOfContractByServer,
  ).getApiResource,
  /** Get the ContractItem with the given ID. */
  getDetailOfContractItem: new ApiCallAsyncResourceFactory(
    descriptors.contractGetDetailOfContractItem,
    baseClient.contract.getDetailOfContractItem,
  ).getApiResource,
  /** Returns the Contract with the given ID. */
  getDetailOfContract: new ApiCallAsyncResourceFactory(
    descriptors.contractGetDetailOfContract,
    baseClient.contract.getDetailOfContract,
  ).getApiResource,
  /** Return a list of Contracts for the given Customer. */
  listContracts: new ApiCallAsyncResourceFactory(
    descriptors.contractListContracts,
    baseClient.contract.listContracts,
  ).getApiResource,
  /** Get details of an Invoice. */
  invoiceDetail: new ApiCallAsyncResourceFactory(
    descriptors.invoiceDetail,
    baseClient.contract.invoiceDetail,
  ).getApiResource,
  /** Get InvoiceSettings of a Customer. */
  invoiceGetDetailOfInvoiceSettings: new ApiCallAsyncResourceFactory(
    descriptors.invoiceGetDetailOfInvoiceSettings,
    baseClient.contract.invoiceGetDetailOfInvoiceSettings,
  ).getApiResource,
  /** Request an Access Token for the Invoice file. */
  invoiceGetFileAccessToken: new ApiCallAsyncResourceFactory(
    descriptors.invoiceGetFileAccessToken,
    baseClient.contract.invoiceGetFileAccessToken,
  ).getApiResource,
  /** List Invoices of a Customer. */
  invoiceListCustomerInvoices: new ApiCallAsyncResourceFactory(
    descriptors.invoiceListCustomerInvoices,
    baseClient.contract.invoiceListCustomerInvoices,
  ).getApiResource,
  /** Get list of Orders. */
  orderListOrders: new ApiCallAsyncResourceFactory(
    descriptors.orderListOrders,
    baseClient.contract.orderListOrders,
  ).getApiResource,
  /** Get Order for Customer. */
  orderGetOrder: new ApiCallAsyncResourceFactory(
    descriptors.orderGetOrder,
    baseClient.contract.orderGetOrder,
  ).getApiResource,
  /** Get list of Orders of a Customer. */
  orderListCustomerOrders: new ApiCallAsyncResourceFactory(
    descriptors.orderListCustomerOrders,
    baseClient.contract.orderListCustomerOrders,
  ).getApiResource,
  /** Get list of Orders of a Project. */
  orderListProjectOrders: new ApiCallAsyncResourceFactory(
    descriptors.orderListProjectOrders,
    baseClient.contract.orderListProjectOrders,
  ).getApiResource,
});

const buildMarketplaceApi = (baseClient: MittwaldAPIV2Client) => ({
  /** Get Contributor Billing Information. */
  contributorGetBillingInformation: new ApiCallAsyncResourceFactory(
    descriptors.contributorGetBillingInformation,
    baseClient.marketplace.contributorGetBillingInformation,
  ).getApiResource,
  /** Get the Stripe Billing Portal Link for a Customer */
  contributorGetCustomerBillingPortalLink: new ApiCallAsyncResourceFactory(
    descriptors.contributorGetCustomerBillingPortalLink,
    baseClient.marketplace.contributorGetCustomerBillingPortalLink,
  ).getApiResource,
  /** Get the Stripe Dashboard Link for a Contributor. */
  contributorGetLoginLink: new ApiCallAsyncResourceFactory(
    descriptors.contributorGetLoginLink,
    baseClient.marketplace.contributorGetLoginLink,
  ).getApiResource,
  /** List ContractPartners of the contributor. */
  contributorListContractPartnersOfContributor: new ApiCallAsyncResourceFactory(
    descriptors.contributorListContractPartnersOfContributor,
    baseClient.marketplace.contributorListContractPartnersOfContributor,
  ).getApiResource,
  /** List incoming Invoices of a Contributor. */
  contributorListIncomingInvoices: new ApiCallAsyncResourceFactory(
    descriptors.contributorListIncomingInvoices,
    baseClient.marketplace.contributorListIncomingInvoices,
  ).getApiResource,
  /** List all invoices on behalf of a contributor. */
  contributorListOnbehalfInvoices: new ApiCallAsyncResourceFactory(
    descriptors.contributorListOnbehalfInvoices,
    baseClient.marketplace.contributorListOnbehalfInvoices,
  ).getApiResource,
  /** Request an Access Token for the Incoming Invoice file. */
  contributorReceiptGetFileAccessToken: new ApiCallAsyncResourceFactory(
    descriptors.contributorReceiptGetFileAccessToken,
    baseClient.marketplace.contributorReceiptGetFileAccessToken,
  ).getApiResource,
  /** List ExtensionInstances. */
  extensionListExtensionInstances: new ApiCallAsyncResourceFactory(
    descriptors.extensionListExtensionInstances,
    baseClient.marketplace.extensionListExtensionInstances,
  ).getApiResource,
  /** Get an ExtensionInstance. */
  extensionGetExtensionInstance: new ApiCallAsyncResourceFactory(
    descriptors.extensionGetExtensionInstance,
    baseClient.marketplace.extensionGetExtensionInstance,
  ).getApiResource,
  /** Get Extension of own contributor. */
  extensionGetOwnExtension: new ApiCallAsyncResourceFactory(
    descriptors.extensionGetOwnExtension,
    baseClient.marketplace.extensionGetOwnExtension,
  ).getApiResource,
  /** Get a Contributor. */
  extensionGetContributor: new ApiCallAsyncResourceFactory(
    descriptors.extensionGetContributor,
    baseClient.marketplace.extensionGetContributor,
  ).getApiResource,
  /** Get all open extension orders for given customer */
  extensionGetCustomerExtensionInstanceOrders: new ApiCallAsyncResourceFactory(
    descriptors.extensionGetCustomerExtensionInstanceOrders,
    baseClient.marketplace.extensionGetCustomerExtensionInstanceOrders,
  ).getApiResource,
  /** Get the Contract Strategy of an Extension Instance */
  extensionGetExtensionInstanceContract: new ApiCallAsyncResourceFactory(
    descriptors.extensionGetExtensionInstanceContract,
    baseClient.marketplace.extensionGetExtensionInstanceContract,
  ).getApiResource,
  /** Get the ExtensionInstance of a specific customer and extension, if existing. */
  extensionGetExtensionInstanceForCustomer: new ApiCallAsyncResourceFactory(
    descriptors.extensionGetExtensionInstanceForCustomer,
    baseClient.marketplace.extensionGetExtensionInstanceForCustomer,
  ).getApiResource,
  /** Get the ExtensionInstance of a specific project and extension, if existing. */
  extensionGetExtensionInstanceForProject: new ApiCallAsyncResourceFactory(
    descriptors.extensionGetExtensionInstanceForProject,
    baseClient.marketplace.extensionGetExtensionInstanceForProject,
  ).getApiResource,
  /** Get an Extension. */
  extensionGetExtension: new ApiCallAsyncResourceFactory(
    descriptors.extensionGetExtension,
    baseClient.marketplace.extensionGetExtension,
  ).getApiResource,
  /** Get all open extension orders for given project */
  extensionGetProjectExtensionInstanceOrders: new ApiCallAsyncResourceFactory(
    descriptors.extensionGetProjectExtensionInstanceOrders,
    baseClient.marketplace.extensionGetProjectExtensionInstanceOrders,
  ).getApiResource,
  /** Get the public key to verify the webhook signature. */
  extensionGetPublicKey: new ApiCallAsyncResourceFactory(
    descriptors.extensionGetPublicKey,
    baseClient.marketplace.extensionGetPublicKey,
  ).getApiResource,
  /** List Contributors. */
  extensionListContributors: new ApiCallAsyncResourceFactory(
    descriptors.extensionListContributors,
    baseClient.marketplace.extensionListContributors,
  ).getApiResource,
  /** List Extensions. */
  extensionListExtensions: new ApiCallAsyncResourceFactory(
    descriptors.extensionListExtensions,
    baseClient.marketplace.extensionListExtensions,
  ).getApiResource,
  /** List Extensions of own contributor. */
  extensionListOwnExtensions: new ApiCallAsyncResourceFactory(
    descriptors.extensionListOwnExtensions,
    baseClient.marketplace.extensionListOwnExtensions,
  ).getApiResource,
  /** List Scopes. */
  extensionListScopes: new ApiCallAsyncResourceFactory(
    descriptors.extensionListScopes,
    baseClient.marketplace.extensionListScopes,
  ).getApiResource,
  /** Get payment method details */
  customerGetPaymentMethod: new ApiCallAsyncResourceFactory(
    descriptors.marketplaceCustomerGetPaymentMethod,
    baseClient.marketplace.customerGetPaymentMethod,
  ).getApiResource,
});

const buildConversationApi = (baseClient: MittwaldAPIV2Client) => ({
  /** Get all conversation the authenticated user has created or has access to. */
  listConversations: new ApiCallAsyncResourceFactory(
    descriptors.conversationListConversations,
    baseClient.conversation.listConversations,
  ).getApiResource,
  /** Get all message of the conversation. */
  listMessagesByConversation: new ApiCallAsyncResourceFactory(
    descriptors.conversationListMessagesByConversation,
    baseClient.conversation.listMessagesByConversation,
  ).getApiResource,
  /** Get a specific conversation category. */
  getCategory: new ApiCallAsyncResourceFactory(
    descriptors.conversationGetCategory,
    baseClient.conversation.getCategory,
  ).getApiResource,
  /** Get members of a support conversation. */
  getConversationMembers: new ApiCallAsyncResourceFactory(
    descriptors.conversationGetConversationMembers,
    baseClient.conversation.getConversationMembers,
  ).getApiResource,
  /** Get preferences for customer conversations. */
  getConversationPreferencesOfCustomer: new ApiCallAsyncResourceFactory(
    descriptors.conversationGetConversationPreferencesOfCustomer,
    baseClient.conversation.getConversationPreferencesOfCustomer,
  ).getApiResource,
  /** Get a support conversation. */
  getConversation: new ApiCallAsyncResourceFactory(
    descriptors.conversationGetConversation,
    baseClient.conversation.getConversation,
  ).getApiResource,
  /** Request an access token for the File belonging to the Conversation. */
  getFileAccessToken: new ApiCallAsyncResourceFactory(
    descriptors.conversationGetFileAccessToken,
    baseClient.conversation.getFileAccessToken,
  ).getApiResource,
  /** Get all conversation categories. */
  listCategories: new ApiCallAsyncResourceFactory(
    descriptors.conversationListCategories,
    baseClient.conversation.listCategories,
  ).getApiResource,
});

const buildCronjobApi = (baseClient: MittwaldAPIV2Client) => ({
  /** List Cronjobs belonging to a Project. */
  listCronjobs: new ApiCallAsyncResourceFactory(
    descriptors.cronjobListCronjobs,
    baseClient.cronjob.listCronjobs,
  ).getApiResource,
  /** List CronjobExecutions belonging to a Cronjob. */
  listExecutions: new ApiCallAsyncResourceFactory(
    descriptors.cronjobListExecutions,
    baseClient.cronjob.listExecutions,
  ).getApiResource,
  /** Get a Cronjob. */
  getCronjob: new ApiCallAsyncResourceFactory(
    descriptors.cronjobGetCronjob,
    baseClient.cronjob.getCronjob,
  ).getApiResource,
  /** Get a CronjobExecution. */
  getExecution: new ApiCallAsyncResourceFactory(
    descriptors.cronjobGetExecution,
    baseClient.cronjob.getExecution,
  ).getApiResource,
});

const buildCustomerApi = (baseClient: MittwaldAPIV2Client) => ({
  /** List Invites belonging to a Customer. */
  listInvitesForCustomer: new ApiCallAsyncResourceFactory(
    descriptors.customerListInvitesForCustomer,
    baseClient.customer.listInvitesForCustomer,
  ).getApiResource,
  /** Get all customer profiles the authenticated user has access to. */
  listCustomers: new ApiCallAsyncResourceFactory(
    descriptors.customerListCustomers,
    baseClient.customer.listCustomers,
  ).getApiResource,
  /** Gets the Wallet of the Customer. */
  getWallet: new ApiCallAsyncResourceFactory(
    descriptors.customerGetWallet,
    baseClient.customer.getWallet,
  ).getApiResource,
  /** Get a CustomerInvite. */
  getCustomerInvite: new ApiCallAsyncResourceFactory(
    descriptors.customerGetCustomerInvite,
    baseClient.customer.getCustomerInvite,
  ).getApiResource,
  /** Get a CustomerMembership. */
  getCustomerMembership: new ApiCallAsyncResourceFactory(
    descriptors.customerGetCustomerMembership,
    baseClient.customer.getCustomerMembership,
  ).getApiResource,
  /** Get a customer profile. */
  getCustomer: new ApiCallAsyncResourceFactory(
    descriptors.customerGetCustomer,
    baseClient.customer.getCustomer,
  ).getApiResource,
  /** Get a CustomerInvite by token. */
  getCustomerTokenInvite: new ApiCallAsyncResourceFactory(
    descriptors.customerGetCustomerTokenInvite,
    baseClient.customer.getCustomerTokenInvite,
  ).getApiResource,
  /** Check if the customer profile has a valid contract partner configured. */
  isCustomerLegallyCompetent: new ApiCallAsyncResourceFactory(
    descriptors.customerIsCustomerLegallyCompetent,
    baseClient.customer.isCustomerLegallyCompetent,
  ).getApiResource,
  /** List CustomerInvites belonging to the executing user. */
  listCustomerInvites: new ApiCallAsyncResourceFactory(
    descriptors.customerListCustomerInvites,
    baseClient.customer.listCustomerInvites,
  ).getApiResource,
  /** List CustomerMemberships belonging to the executing user. */
  listCustomerMemberships: new ApiCallAsyncResourceFactory(
    descriptors.customerListCustomerMemberships,
    baseClient.customer.listCustomerMemberships,
  ).getApiResource,
  /** List Memberships belonging to a Customer. */
  listMembershipsForCustomer: new ApiCallAsyncResourceFactory(
    descriptors.customerListMembershipsForCustomer,
    baseClient.customer.listMembershipsForCustomer,
  ).getApiResource,
});

const buildDatabaseApi = (baseClient: MittwaldAPIV2Client) => ({
  /** List MySQLDatabases belonging to a Project. */
  listMysqlDatabases: new ApiCallAsyncResourceFactory(
    descriptors.databaseListMysqlDatabases,
    baseClient.database.listMysqlDatabases,
  ).getApiResource,
  /** List MySQLUsers belonging to a Database. */
  listMysqlUsers: new ApiCallAsyncResourceFactory(
    descriptors.databaseListMysqlUsers,
    baseClient.database.listMysqlUsers,
  ).getApiResource,
  /** List RedisDatabases belonging to a Project. */
  listRedisDatabases: new ApiCallAsyncResourceFactory(
    descriptors.databaseListRedisDatabases,
    baseClient.database.listRedisDatabases,
  ).getApiResource,
  /** Get a MySQLDatabase. */
  getMysqlDatabase: new ApiCallAsyncResourceFactory(
    descriptors.databaseGetMysqlDatabase,
    baseClient.database.getMysqlDatabase,
  ).getApiResource,
  /** Get a MySQLUser. */
  getMysqlUser: new ApiCallAsyncResourceFactory(
    descriptors.databaseGetMysqlUser,
    baseClient.database.getMysqlUser,
  ).getApiResource,
  /** Get a RedisDatabase. */
  getRedisDatabase: new ApiCallAsyncResourceFactory(
    descriptors.databaseGetRedisDatabase,
    baseClient.database.getRedisDatabase,
  ).getApiResource,
  /** Get a MySQLUser's PhpMyAdmin-URL. */
  getMysqlUserPhpMyAdminUrl: new ApiCallAsyncResourceFactory(
    descriptors.databaseGetMysqlUserPhpMyAdminUrl,
    baseClient.database.getMysqlUserPhpMyAdminUrl,
  ).getApiResource,
  /** List available MySQL character sets and collations, optionally filtered by a MySQLVersion. */
  listMysqlCharsets: new ApiCallAsyncResourceFactory(
    descriptors.databaseListMysqlCharsets,
    baseClient.database.listMysqlCharsets,
  ).getApiResource,
  /** List MySQLVersions. */
  listMysqlVersions: new ApiCallAsyncResourceFactory(
    descriptors.databaseListMysqlVersions,
    baseClient.database.listMysqlVersions,
  ).getApiResource,
  /** List RedisVersions. */
  listRedisVersions: new ApiCallAsyncResourceFactory(
    descriptors.databaseListRedisVersions,
    baseClient.database.listRedisVersions,
  ).getApiResource,
});

const buildDomainApi = (baseClient: MittwaldAPIV2Client) => ({
  /** List Domains */
  listDomains: new ApiCallAsyncResourceFactory(
    descriptors.domainListDomains,
    baseClient.domain.listDomains,
  ).getApiResource,
  /** Get a DNSZone. */
  dnsGetDnsZone: new ApiCallAsyncResourceFactory(
    descriptors.dnsGetDnsZone,
    baseClient.domain.dnsGetDnsZone,
  ).getApiResource,
  /** List DNSZones belonging to a Project. */
  dnsListDnsZones: new ApiCallAsyncResourceFactory(
    descriptors.dnsListDnsZones,
    baseClient.domain.dnsListDnsZones,
  ).getApiResource,
  /** Get a Domain. */
  getDomain: new ApiCallAsyncResourceFactory(
    descriptors.domainGetDomain,
    baseClient.domain.getDomain,
  ).getApiResource,
  /** Get the latest screenshot's FileReference belonging to a Domain. */
  getLatestScreenshot: new ApiCallAsyncResourceFactory(
    descriptors.domainGetLatestScreenshot,
    baseClient.domain.getLatestScreenshot,
  ).getApiResource,
  /** List the contact schemas for a TLD. */
  listTldContactSchemas: new ApiCallAsyncResourceFactory(
    descriptors.domainListTldContactSchemas,
    baseClient.domain.listTldContactSchemas,
  ).getApiResource,
  /** List TLDs. */
  listTlds: new ApiCallAsyncResourceFactory(
    descriptors.domainListTlds,
    baseClient.domain.listTlds,
  ).getApiResource,
  /** Suggest a list of domains based on a prompt using AI. */
  suggest: new ApiCallAsyncResourceFactory(
    descriptors.domainSuggest,
    baseClient.domain.suggest,
  ).getApiResource,
  /** List Ingresses. */
  ingressListIngresses: new ApiCallAsyncResourceFactory(
    descriptors.ingressListIngresses,
    baseClient.domain.ingressListIngresses,
  ).getApiResource,
  /** Get an Ingress. */
  ingressGetIngress: new ApiCallAsyncResourceFactory(
    descriptors.ingressGetIngress,
    baseClient.domain.ingressGetIngress,
  ).getApiResource,
  /** List CertificateRequests belonging to a Project or an Ingress. */
  sslListCertificateRequests: new ApiCallAsyncResourceFactory(
    descriptors.sslListCertificateRequests,
    baseClient.domain.sslListCertificateRequests,
  ).getApiResource,
  /** Get a CertificateRequest. */
  sslGetCertificateRequest: new ApiCallAsyncResourceFactory(
    descriptors.sslGetCertificateRequest,
    baseClient.domain.sslGetCertificateRequest,
  ).getApiResource,
  /** Get a Certificate. */
  sslGetCertificate: new ApiCallAsyncResourceFactory(
    descriptors.sslGetCertificate,
    baseClient.domain.sslGetCertificate,
  ).getApiResource,
  /** List Certificates belonging to a Project or an Ingress. */
  sslListCertificates: new ApiCallAsyncResourceFactory(
    descriptors.sslListCertificates,
    baseClient.domain.sslListCertificates,
  ).getApiResource,
});

const buildFileApi = (baseClient: MittwaldAPIV2Client) => ({
  /** Get a File's meta. */
  getFileMeta: new ApiCallAsyncResourceFactory(
    descriptors.fileGetFileMeta,
    baseClient.file.getFileMeta,
  ).getApiResource,
  /** Get a FileUploadToken's rules. */
  getFileUploadTokenRules: new ApiCallAsyncResourceFactory(
    descriptors.fileGetFileUploadTokenRules,
    baseClient.file.getFileUploadTokenRules,
  ).getApiResource,
  /** Get a FileUploadType's rules. */
  getFileUploadTypeRules: new ApiCallAsyncResourceFactory(
    descriptors.fileGetFileUploadTypeRules,
    baseClient.file.getFileUploadTypeRules,
  ).getApiResource,
  /** Get a File. */
  getFile: new ApiCallAsyncResourceFactory(
    descriptors.fileGetFile,
    baseClient.file.getFile,
  ).getApiResource,
  /** Get a File with user-friendly url. */
  getFileWithName: new ApiCallAsyncResourceFactory(
    descriptors.fileGetFileWithName,
    baseClient.file.getFileWithName,
  ).getApiResource,
});

const buildLeadFyndrApi = (baseClient: MittwaldAPIV2Client) => ({
  /** Get your LeadFyndr request. */
  leadfyndrGetLeadFyndrProfileRequest: new ApiCallAsyncResourceFactory(
    descriptors.leadfyndrGetLeadFyndrProfileRequest,
    baseClient.leadFyndr.leadfyndrGetLeadFyndrProfileRequest,
  ).getApiResource,
  /** Get cities in DACH. */
  leadfyndrGetCities: new ApiCallAsyncResourceFactory(
    descriptors.leadfyndrGetCities,
    baseClient.leadFyndr.leadfyndrGetCities,
  ).getApiResource,
  /** Get lead tariff options. How many leads did you unlock this month? */
  leadfyndrGetLeadFyndrProfileTariffOptions: new ApiCallAsyncResourceFactory(
    descriptors.leadfyndrGetLeadFyndrProfileTariffOptions,
    baseClient.leadFyndr.leadfyndrGetLeadFyndrProfileTariffOptions,
  ).getApiResource,
  /** Get your LeadFyndr profile. */
  leadfyndrGetLeadFyndrProfile: new ApiCallAsyncResourceFactory(
    descriptors.leadfyndrGetLeadFyndrProfile,
    baseClient.leadFyndr.leadfyndrGetLeadFyndrProfile,
  ).getApiResource,
  /** Get a simple lead. Use the unlocked route for more detail leads. */
  leadfyndrGetLead: new ApiCallAsyncResourceFactory(
    descriptors.leadfyndrGetLead,
    baseClient.leadFyndr.leadfyndrGetLead,
  ).getApiResource,
  /** Get a detail of a unlocked lead. Organisation can unlock leads. */
  leadfyndrGetUnlockedLead: new ApiCallAsyncResourceFactory(
    descriptors.leadfyndrGetUnlockedLead,
    baseClient.leadFyndr.leadfyndrGetUnlockedLead,
  ).getApiResource,
  /** Get all leads. Use the unlocked routes for more lead details. */
  leadfyndrListLeads: new ApiCallAsyncResourceFactory(
    descriptors.leadfyndrListLeads,
    baseClient.leadFyndr.leadfyndrListLeads,
  ).getApiResource,
  /** Get all unlocked leads. Organisation can unlock leads. */
  leadfyndrListUnlockedLeads: new ApiCallAsyncResourceFactory(
    descriptors.leadfyndrListUnlockedLeads,
    baseClient.leadFyndr.leadfyndrListUnlockedLeads,
  ).getApiResource,
});

const buildMailApi = (baseClient: MittwaldAPIV2Client) => ({
  /** List DeliveryBoxes belonging to a Project. */
  listDeliveryBoxes: new ApiCallAsyncResourceFactory(
    descriptors.mailListDeliveryBoxes,
    baseClient.mail.listDeliveryBoxes,
  ).getApiResource,
  /** List MailAddresses belonging to a Project. */
  listMailAddresses: new ApiCallAsyncResourceFactory(
    descriptors.mailListMailAddresses,
    baseClient.mail.listMailAddresses,
  ).getApiResource,
  /** Get a DeliveryBox. */
  getDeliveryBox: new ApiCallAsyncResourceFactory(
    descriptors.mailGetDeliveryBox,
    baseClient.mail.getDeliveryBox,
  ).getApiResource,
  /** Get a MailAddress. */
  getMailAddress: new ApiCallAsyncResourceFactory(
    descriptors.mailGetMailAddress,
    baseClient.mail.getMailAddress,
  ).getApiResource,
  /** List mail settings of a Project. */
  listProjectMailSettings: new ApiCallAsyncResourceFactory(
    descriptors.mailListProjectMailSettings,
    baseClient.mail.listProjectMailSettings,
  ).getApiResource,
<<<<<<< HEAD
  /** Get a Migration. */
  migrationGetMigration: new ApiCallAsyncResourceFactory(
    descriptors.mailMigrationGetMigration,
    baseClient.mail.migrationGetMigration,
  ).getApiResource,
  /** List Migrations belonging to a Project in customer center or mStudio. */
  migrationListMigrations: new ApiCallAsyncResourceFactory(
    descriptors.mailMigrationListMigrations,
    baseClient.mail.migrationListMigrations,
  ).getApiResource,
=======
>>>>>>> 54a54891
});

const buildNotificationApi = (baseClient: MittwaldAPIV2Client) => ({
  /** Getting the subscription status of the subscription. */
  newsletterGetInfo: new ApiCallAsyncResourceFactory(
    descriptors.newsletterGetInfo,
    baseClient.notification.newsletterGetInfo,
  ).getApiResource,
  /** Get the counts for unread notifications of the user. */
  scountUnreadNotifications: new ApiCallAsyncResourceFactory(
    descriptors.notificationsCountUnreadNotifications,
    baseClient.notification.scountUnreadNotifications,
  ).getApiResource,
  /** List all unread notifications. */
  slistNotifications: new ApiCallAsyncResourceFactory(
    descriptors.notificationsListNotifications,
    baseClient.notification.slistNotifications,
  ).getApiResource,
});

const buildPageInsightsApi = (baseClient: MittwaldAPIV2Client) => ({
  /** Get detailed performance data for a given domain and path. */
  pageinsightsGetPerformanceData: new ApiCallAsyncResourceFactory(
    descriptors.pageinsightsGetPerformanceData,
    baseClient.pageInsights.pageinsightsGetPerformanceData,
  ).getApiResource,
  /** Get all data for a given strace. */
  pageinsightsGetStraceData: new ApiCallAsyncResourceFactory(
    descriptors.pageinsightsGetStraceData,
    baseClient.pageInsights.pageinsightsGetStraceData,
  ).getApiResource,
  /** List websites (specified as domain and path) from a project where performance data is available. */
  pageinsightsListPerformanceDataForProject: new ApiCallAsyncResourceFactory(
    descriptors.pageinsightsListPerformanceDataForProject,
    baseClient.pageInsights.pageinsightsListPerformanceDataForProject,
  ).getApiResource,
});

const buildUserApi = (baseClient: MittwaldAPIV2Client) => ({
  /** Get a PasswordPolicy. */
  passwordValidationGetPasswordPolicy: new ApiCallAsyncResourceFactory(
    descriptors.passwordValidationGetPasswordPolicy,
    baseClient.user.passwordValidationGetPasswordPolicy,
  ).getApiResource,
  /** Get your verified Email-Address. */
  getOwnEmail: new ApiCallAsyncResourceFactory(
    descriptors.userGetOwnEmail,
    baseClient.user.getOwnEmail,
  ).getApiResource,
  /** Get your current multi factor auth status. */
  getMfaStatus: new ApiCallAsyncResourceFactory(
    descriptors.userGetMfaStatus,
    baseClient.user.getMfaStatus,
  ).getApiResource,
  /** List all of your ApiTokens. */
  listApiTokens: new ApiCallAsyncResourceFactory(
    descriptors.userListApiTokens,
    baseClient.user.listApiTokens,
  ).getApiResource,
  /** Get your stored ssh-keys. */
  listSshKeys: new ApiCallAsyncResourceFactory(
    descriptors.userListSshKeys,
    baseClient.user.listSshKeys,
  ).getApiResource,
  /** Get a specific ApiToken. */
  getApiToken: new ApiCallAsyncResourceFactory(
    descriptors.userGetApiToken,
    baseClient.user.getApiToken,
  ).getApiResource,
  /** Get a specific stored ssh-key. */
  getSshKey: new ApiCallAsyncResourceFactory(
    descriptors.userGetSshKey,
    baseClient.user.getSshKey,
  ).getApiResource,
  /** The timestamp of your latest password change. */
  getPasswordUpdatedAt: new ApiCallAsyncResourceFactory(
    descriptors.userGetPasswordUpdatedAt,
    baseClient.user.getPasswordUpdatedAt,
  ).getApiResource,
  /** Get personalized settings. */
  getPersonalizedSettings: new ApiCallAsyncResourceFactory(
    descriptors.userGetPersonalizedSettings,
    baseClient.user.getPersonalizedSettings,
  ).getApiResource,
  /** Get poll settings for the specified user. */
  getPollStatus: new ApiCallAsyncResourceFactory(
    descriptors.userGetPollStatus,
    baseClient.user.getPollStatus,
  ).getApiResource,
  /** Get a specific session. */
  getSession: new ApiCallAsyncResourceFactory(
    descriptors.userGetSession,
    baseClient.user.getSession,
  ).getApiResource,
  /** Get profile information for a user. */
  getUser: new ApiCallAsyncResourceFactory(
    descriptors.userGetUser,
    baseClient.user.getUser,
  ).getApiResource,
  /** Submitted feedback of the given user. */
  listFeedback: new ApiCallAsyncResourceFactory(
    descriptors.userListFeedback,
    baseClient.user.listFeedback,
  ).getApiResource,
  /** List all sessions. */
  listSessions: new ApiCallAsyncResourceFactory(
    descriptors.userListSessions,
    baseClient.user.listSessions,
  ).getApiResource,
  /** Obtain authorization from the resource owner. */
  oauthGetAuthorization: new ApiCallAsyncResourceFactory(
    descriptors.userOauthGetAuthorization,
    baseClient.user.oauthGetAuthorization,
  ).getApiResource,
  /** Request a support code. */
  supportCodeRequest: new ApiCallAsyncResourceFactory(
    descriptors.userSupportCodeRequest,
    baseClient.user.supportCodeRequest,
  ).getApiResource,
});

const buildProjectApi = (baseClient: MittwaldAPIV2Client) => ({
  /** List Invites belonging to a Project. */
  listInvitesForProject: new ApiCallAsyncResourceFactory(
    descriptors.projectListInvitesForProject,
    baseClient.project.listInvitesForProject,
  ).getApiResource,
  /** Get a ProjectInvite. */
  getProjectInvite: new ApiCallAsyncResourceFactory(
    descriptors.projectGetProjectInvite,
    baseClient.project.getProjectInvite,
  ).getApiResource,
  /** Get a ProjectMembership */
  getProjectMembership: new ApiCallAsyncResourceFactory(
    descriptors.projectGetProjectMembership,
    baseClient.project.getProjectMembership,
  ).getApiResource,
  /** Get a Project. */
  getProject: new ApiCallAsyncResourceFactory(
    descriptors.projectGetProject,
    baseClient.project.getProject,
  ).getApiResource,
  /** Get a ProjectInvite by token. */
  getProjectTokenInvite: new ApiCallAsyncResourceFactory(
    descriptors.projectGetProjectTokenInvite,
    baseClient.project.getProjectTokenInvite,
  ).getApiResource,
  /** Get the executing user's membership in a Project. */
  getSelfMembershipForProject: new ApiCallAsyncResourceFactory(
    descriptors.projectGetSelfMembershipForProject,
    baseClient.project.getSelfMembershipForProject,
  ).getApiResource,
  /** Get a Server. */
  getServer: new ApiCallAsyncResourceFactory(
    descriptors.projectGetServer,
    baseClient.project.getServer,
  ).getApiResource,
  /** List Memberships belonging to a Project. */
  listMembershipsForProject: new ApiCallAsyncResourceFactory(
    descriptors.projectListMembershipsForProject,
    baseClient.project.listMembershipsForProject,
  ).getApiResource,
  /** List ProjectInvites belonging to the executing user. */
  listProjectInvites: new ApiCallAsyncResourceFactory(
    descriptors.projectListProjectInvites,
    baseClient.project.listProjectInvites,
  ).getApiResource,
  /** List ProjectMemberships belonging to the executing user. */
  listProjectMemberships: new ApiCallAsyncResourceFactory(
    descriptors.projectListProjectMemberships,
    baseClient.project.listProjectMemberships,
  ).getApiResource,
  /** List Projects belonging to the executing user. */
  listProjects: new ApiCallAsyncResourceFactory(
    descriptors.projectListProjects,
    baseClient.project.listProjects,
  ).getApiResource,
  /** List Servers belonging to the executing user. */
  listServers: new ApiCallAsyncResourceFactory(
    descriptors.projectListServers,
    baseClient.project.listServers,
  ).getApiResource,
  /** Get storage space Statistics belonging to a Project. */
  storagespaceGetProjectStatistics: new ApiCallAsyncResourceFactory(
    descriptors.storagespaceGetProjectStatistics,
    baseClient.project.storagespaceGetProjectStatistics,
  ).getApiResource,
  /** Get storage space Statistics belonging to a Server. */
  storagespaceGetServerStatistics: new ApiCallAsyncResourceFactory(
    descriptors.storagespaceGetServerStatistics,
    baseClient.project.storagespaceGetServerStatistics,
  ).getApiResource,
});

const buildProjectFileSystemApi = (baseClient: MittwaldAPIV2Client) => ({
  /** List directories belonging to a Project. */
  getDirectories: new ApiCallAsyncResourceFactory(
    descriptors.projectFileSystemGetDirectories,
    baseClient.projectFileSystem.getDirectories,
  ).getApiResource,
  /** Get a Project directory filesystem usage. */
  getDiskUsage: new ApiCallAsyncResourceFactory(
    descriptors.projectFileSystemGetDiskUsage,
    baseClient.projectFileSystem.getDiskUsage,
  ).getApiResource,
  /** Get a Project file's content. */
  getFileContent: new ApiCallAsyncResourceFactory(
    descriptors.projectFileSystemGetFileContent,
    baseClient.projectFileSystem.getFileContent,
  ).getApiResource,
  /** Get a Project's file/filesystem authorization token. */
  getJwt: new ApiCallAsyncResourceFactory(
    descriptors.projectFileSystemGetJwt,
    baseClient.projectFileSystem.getJwt,
  ).getApiResource,
  /** Get a Project file's information. */
  listFiles: new ApiCallAsyncResourceFactory(
    descriptors.projectFileSystemListFiles,
    baseClient.projectFileSystem.listFiles,
  ).getApiResource,
});

const buildSshsftpUserApi = (baseClient: MittwaldAPIV2Client) => ({
  /** Get all SFTPUsers for a Project. */
  sftpUserListSftpUsers: new ApiCallAsyncResourceFactory(
    descriptors.sftpUserListSftpUsers,
    baseClient.sshsftpUser.sftpUserListSftpUsers,
  ).getApiResource,
  /** Get an SFTPUser. */
  sftpUserGetSftpUser: new ApiCallAsyncResourceFactory(
    descriptors.sftpUserGetSftpUser,
    baseClient.sshsftpUser.sftpUserGetSftpUser,
  ).getApiResource,
  /** Get all SSHUsers for a Project. */
  sshUserListSshUsers: new ApiCallAsyncResourceFactory(
    descriptors.sshUserListSshUsers,
    baseClient.sshsftpUser.sshUserListSshUsers,
  ).getApiResource,
  /** Get an SSHUser. */
  sshUserGetSshUser: new ApiCallAsyncResourceFactory(
    descriptors.sshUserGetSshUser,
    baseClient.sshsftpUser.sshUserGetSshUser,
  ).getApiResource,
});

export class MittwaldAPIV2ClientReact {
  /** The App API allows you to manage your apps within a project, and all the system softwares that are installed as dependencies. */
  public readonly app: ReturnType<typeof buildAppApi>;

  /** The article API allows you to read article information. */
  public readonly article: ReturnType<typeof buildArticleApi>;

  /** The backup API allows you to manage your project backups. */
  public readonly backup: ReturnType<typeof buildBackupApi>;

  /** The container API allows you to manage your stacks, containers, volumes and registries. */
  public readonly container: ReturnType<typeof buildContainerApi>;

  /** The contract API allows you to manage your contracts and orders */
  public readonly contract: ReturnType<typeof buildContractApi>;

  /** The marketplace API allows you to manage extensions and more information regaring the marketplace. */
  public readonly marketplace: ReturnType<typeof buildMarketplaceApi>;

  /** The conversation API allows you to manage your support conversations. */
  public readonly conversation: ReturnType<typeof buildConversationApi>;

  /** The cronjob API allows you to manage cronjobs within a project. */
  public readonly cronjob: ReturnType<typeof buildCronjobApi>;

  /** The customer API allows you to manage your own organizations and users. */
  public readonly customer: ReturnType<typeof buildCustomerApi>;

  /** The database API allows you to manage your databases, like MySQL and Redis databases. */
  public readonly database: ReturnType<typeof buildDatabaseApi>;

  /** The domain API allows you to manage your domains, DNS records, SSL certificates and ingress resources. */
  public readonly domain: ReturnType<typeof buildDomainApi>;

  /** The file API allows you to manage your files, for example for conversations attachments and avatar uploads. */
  public readonly file: ReturnType<typeof buildFileApi>;

  /** The lead fyndr api allow you to manage you leads and your fyndr profile. */
  public readonly leadFyndr: ReturnType<typeof buildLeadFyndrApi>;

  /** The mail API allows you to manage your mail accounts. */
  public readonly mail: ReturnType<typeof buildMailApi>;

  /** The notification API allows you to manage your notifications. */
  public readonly notification: ReturnType<typeof buildNotificationApi>;

  /** The page insights API allows you to get page insights information. */
  public readonly pageInsights: ReturnType<typeof buildPageInsightsApi>;

  /** The user API allows you to manage your own user and access information of other users that might be visible to you. */
  public readonly user: ReturnType<typeof buildUserApi>;

  /** The project API allows you to manage your projects, and also any kinds of user memberships concerning these projects. */
  public readonly project: ReturnType<typeof buildProjectApi>;

  /** The filesystem API allows you to directly access the filesystem of your project. */
  public readonly projectFileSystem: ReturnType<
    typeof buildProjectFileSystemApi
  >;

  /** The SSH/SFTP User API allows you to manage your SSH/SFTP users within a project. */
  public readonly sshsftpUser: ReturnType<typeof buildSshsftpUserApi>;

  private constructor(baseClient: MittwaldAPIV2Client) {
    this.app = buildAppApi(baseClient);

    this.article = buildArticleApi(baseClient);

    this.backup = buildBackupApi(baseClient);

    this.container = buildContainerApi(baseClient);

    this.contract = buildContractApi(baseClient);

    this.marketplace = buildMarketplaceApi(baseClient);

    this.conversation = buildConversationApi(baseClient);

    this.cronjob = buildCronjobApi(baseClient);

    this.customer = buildCustomerApi(baseClient);

    this.database = buildDatabaseApi(baseClient);

    this.domain = buildDomainApi(baseClient);

    this.file = buildFileApi(baseClient);

    this.leadFyndr = buildLeadFyndrApi(baseClient);

    this.mail = buildMailApi(baseClient);

    this.notification = buildNotificationApi(baseClient);

    this.pageInsights = buildPageInsightsApi(baseClient);

    this.user = buildUserApi(baseClient);

    this.project = buildProjectApi(baseClient);

    this.projectFileSystem = buildProjectFileSystemApi(baseClient);

    this.sshsftpUser = buildSshsftpUserApi(baseClient);
  }

  public static fromBaseClient(
    baseClient: MittwaldAPIV2Client,
  ): MittwaldAPIV2ClientReact {
    return new MittwaldAPIV2ClientReact(baseClient);
  }
}<|MERGE_RESOLUTION|>--- conflicted
+++ resolved
@@ -726,19 +726,6 @@
     descriptors.mailListProjectMailSettings,
     baseClient.mail.listProjectMailSettings,
   ).getApiResource,
-<<<<<<< HEAD
-  /** Get a Migration. */
-  migrationGetMigration: new ApiCallAsyncResourceFactory(
-    descriptors.mailMigrationGetMigration,
-    baseClient.mail.migrationGetMigration,
-  ).getApiResource,
-  /** List Migrations belonging to a Project in customer center or mStudio. */
-  migrationListMigrations: new ApiCallAsyncResourceFactory(
-    descriptors.mailMigrationListMigrations,
-    baseClient.mail.migrationListMigrations,
-  ).getApiResource,
-=======
->>>>>>> 54a54891
 });
 
 const buildNotificationApi = (baseClient: MittwaldAPIV2Client) => ({
