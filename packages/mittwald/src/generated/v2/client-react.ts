/* eslint-disable */
/* prettier-ignore */
/* This file is auto-generated with acg (@mittwald/api-code-generator) */
import MittwaldAPIV2Client from "./client.js";
import { ApiCallAsyncResourceFactory } from "@mittwald/api-client-commons/react";
import * as descriptors from "./descriptors.js";
export * from "@mittwald/react-use-promise";

const buildAiHostingApi = (baseClient: MittwaldAPIV2Client) => ({
  /** Get a list of already created keys. */
  customerGetKeys: new ApiCallAsyncResourceFactory(
    descriptors.aiHostingCustomerGetKeys,
    baseClient.aiHosting.customerGetKeys,
  ).getApiResource,
  /** Get a key of a customer. */
  customerGetKey: new ApiCallAsyncResourceFactory(
    descriptors.aiHostingCustomerGetKey,
    baseClient.aiHosting.customerGetKey,
  ).getApiResource,
  /** Get ai hosting tariff and usages of a customer. */
  customerGetUsage: new ApiCallAsyncResourceFactory(
    descriptors.aiHostingCustomerGetUsage,
    baseClient.aiHosting.customerGetUsage,
  ).getApiResource,
  /** Get a list of currently active models. */
  getModels: new ApiCallAsyncResourceFactory(
    descriptors.aiHostingGetModels,
    baseClient.aiHosting.getModels,
  ).getApiResource,
  /** Get a list of keys of a project. */
  projectGetKeys: new ApiCallAsyncResourceFactory(
    descriptors.aiHostingProjectGetKeys,
    baseClient.aiHosting.projectGetKeys,
  ).getApiResource,
  /** Get a key of a project. */
  projectGetKey: new ApiCallAsyncResourceFactory(
    descriptors.aiHostingProjectGetKey,
    baseClient.aiHosting.projectGetKey,
  ).getApiResource,
  /** Get ai hosting tariff and usages of a project. Same as the customer route, but less details. */
  projectGetUsage: new ApiCallAsyncResourceFactory(
    descriptors.aiHostingProjectGetUsage,
    baseClient.aiHosting.projectGetUsage,
  ).getApiResource,
});

const buildAppApi = (baseClient: MittwaldAPIV2Client) => ({
  /** Get an App. */
  getApp: new ApiCallAsyncResourceFactory(
    descriptors.appGetApp,
    baseClient.app.getApp,
  ).getApiResource,
  /** Get an AppInstallation. */
  getAppinstallation: new ApiCallAsyncResourceFactory(
    descriptors.appGetAppinstallation,
    baseClient.app.getAppinstallation,
  ).getApiResource,
  /** Get an AppVersion. */
  getAppversion: new ApiCallAsyncResourceFactory(
    descriptors.appGetAppversion,
    baseClient.app.getAppversion,
  ).getApiResource,
  /** Get the installed `SystemSoftware' for a specific `AppInstallation`. */
  getInstalledSystemsoftwareForAppinstallation: new ApiCallAsyncResourceFactory(
    descriptors.appGetInstalledSystemsoftwareForAppinstallation,
    baseClient.app.getInstalledSystemsoftwareForAppinstallation,
  ).getApiResource,
  /** Get the missing requirements of an appInstallation for a specific target AppVersion. */
  getMissingDependenciesForAppinstallation: new ApiCallAsyncResourceFactory(
    descriptors.appGetMissingDependenciesForAppinstallation,
    baseClient.app.getMissingDependenciesForAppinstallation,
  ).getApiResource,
  /** Get a SystemSoftware. */
  getSystemsoftware: new ApiCallAsyncResourceFactory(
    descriptors.appGetSystemsoftware,
    baseClient.app.getSystemsoftware,
  ).getApiResource,
  /** Get a SystemSoftwareVersion. */
  getSystemsoftwareversion: new ApiCallAsyncResourceFactory(
    descriptors.appGetSystemsoftwareversion,
    baseClient.app.getSystemsoftwareversion,
  ).getApiResource,
  /** List AppInstallations that a user has access to. */
  listAppinstallationsForUser: new ApiCallAsyncResourceFactory(
    descriptors.appListAppinstallationsForUser,
    baseClient.app.listAppinstallationsForUser,
  ).getApiResource,
  /** List AppInstallations belonging to a Project. */
  listAppinstallations: new ApiCallAsyncResourceFactory(
    descriptors.appListAppinstallations,
    baseClient.app.listAppinstallations,
  ).getApiResource,
  /** List Apps. */
  listApps: new ApiCallAsyncResourceFactory(
    descriptors.appListApps,
    baseClient.app.listApps,
  ).getApiResource,
  /** List AppVersions belonging to an App. */
  listAppversions: new ApiCallAsyncResourceFactory(
    descriptors.appListAppversions,
    baseClient.app.listAppversions,
  ).getApiResource,
  /** List SystemSoftwares. */
  listSystemsoftwares: new ApiCallAsyncResourceFactory(
    descriptors.appListSystemsoftwares,
    baseClient.app.listSystemsoftwares,
  ).getApiResource,
  /** List SystemSoftwareVersions belonging to a SystemSoftware. */
  listSystemsoftwareversions: new ApiCallAsyncResourceFactory(
    descriptors.appListSystemsoftwareversions,
    baseClient.app.listSystemsoftwareversions,
  ).getApiResource,
  /** List update candidates belonging to an AppVersion. */
  listUpdateCandidatesForAppversion: new ApiCallAsyncResourceFactory(
    descriptors.appListUpdateCandidatesForAppversion,
    baseClient.app.listUpdateCandidatesForAppversion,
  ).getApiResource,
  /** Get runtime status belonging to an AppInstallation. */
  retrieveStatus: new ApiCallAsyncResourceFactory(
    descriptors.appRetrieveStatus,
    baseClient.app.retrieveStatus,
  ).getApiResource,
});

const buildArticleApi = (baseClient: MittwaldAPIV2Client) => ({
  /** Get an Article. */
  getArticle: new ApiCallAsyncResourceFactory(
    descriptors.articleGetArticle,
    baseClient.article.getArticle,
  ).getApiResource,
  /** List Articles. */
  listArticles: new ApiCallAsyncResourceFactory(
    descriptors.articleListArticles,
    baseClient.article.listArticles,
  ).getApiResource,
});

const buildBackupApi = (baseClient: MittwaldAPIV2Client) => ({
  /** List BackupSchedules belonging to a Project. */
  listProjectBackupSchedules: new ApiCallAsyncResourceFactory(
    descriptors.backupListProjectBackupSchedules,
    baseClient.backup.listProjectBackupSchedules,
  ).getApiResource,
  /** List Backups belonging to a Project. */
  listProjectBackups: new ApiCallAsyncResourceFactory(
    descriptors.backupListProjectBackups,
    baseClient.backup.listProjectBackups,
  ).getApiResource,
  /** Get a ProjectBackupSchedule. */
  getProjectBackupSchedule: new ApiCallAsyncResourceFactory(
    descriptors.backupGetProjectBackupSchedule,
    baseClient.backup.getProjectBackupSchedule,
  ).getApiResource,
  /** Get a ProjectBackup. */
  getProjectBackup: new ApiCallAsyncResourceFactory(
    descriptors.backupGetProjectBackup,
    baseClient.backup.getProjectBackup,
  ).getApiResource,
  /** List database dump's for a ProjectBackup. */
  getProjectBackupDatabaseDumps: new ApiCallAsyncResourceFactory(
    descriptors.backupGetProjectBackupDatabaseDumps,
    baseClient.backup.getProjectBackupDatabaseDumps,
  ).getApiResource,
  /** List paths for a ProjectBackup. */
  getProjectBackupDirectories: new ApiCallAsyncResourceFactory(
    descriptors.backupGetProjectBackupDirectories,
    baseClient.backup.getProjectBackupDirectories,
  ).getApiResource,
});

const buildContainerApi = (baseClient: MittwaldAPIV2Client) => ({
  /** List Registries belonging to a Project. */
  listRegistries: new ApiCallAsyncResourceFactory(
    descriptors.containerListRegistries,
    baseClient.container.listRegistries,
  ).getApiResource,
  /** Get a Stack. */
  getStack: new ApiCallAsyncResourceFactory(
    descriptors.containerGetStack,
    baseClient.container.getStack,
  ).getApiResource,
  /** Get a Registry. */
  getRegistry: new ApiCallAsyncResourceFactory(
    descriptors.containerGetRegistry,
    baseClient.container.getRegistry,
  ).getApiResource,
  /** Get a Volume belonging to a Stack. */
  getVolume: new ApiCallAsyncResourceFactory(
    descriptors.containerGetVolume,
    baseClient.container.getVolume,
  ).getApiResource,
  /** Get a ContainerImageConfig. */
  getContainerImageConfig: new ApiCallAsyncResourceFactory(
    descriptors.containerGetContainerImageConfig,
    baseClient.container.getContainerImageConfig,
  ).getApiResource,
  /** Get logs belonging to a Service. */
  getServiceLogs: new ApiCallAsyncResourceFactory(
    descriptors.containerGetServiceLogs,
    baseClient.container.getServiceLogs,
  ).getApiResource,
  /** Get a Service belonging to a Stack. */
  getService: new ApiCallAsyncResourceFactory(
    descriptors.containerGetService,
    baseClient.container.getService,
  ).getApiResource,
  /** List Services belonging to a Project. */
  listServices: new ApiCallAsyncResourceFactory(
    descriptors.containerListServices,
    baseClient.container.listServices,
  ).getApiResource,
  /** List Volumes belonging to a Stack. */
  listStackVolumes: new ApiCallAsyncResourceFactory(
    descriptors.containerListStackVolumes,
    baseClient.container.listStackVolumes,
  ).getApiResource,
  /** List Stacks belonging to a Project. */
  listStacks: new ApiCallAsyncResourceFactory(
    descriptors.containerListStacks,
    baseClient.container.listStacks,
  ).getApiResource,
  /** List Volumes belonging to a Project. */
  listVolumes: new ApiCallAsyncResourceFactory(
    descriptors.containerListVolumes,
    baseClient.container.listVolumes,
  ).getApiResource,
});

const buildContractApi = (baseClient: MittwaldAPIV2Client) => ({
  /** Return the BaseItem of the Contract with the given ID. */
  getBaseItemOfContract: new ApiCallAsyncResourceFactory(
    descriptors.contractGetBaseItemOfContract,
    baseClient.contract.getBaseItemOfContract,
  ).getApiResource,
  /** Return the AI Hosting Contract for the given Customer. */
  getDetailOfContractByAiHosting: new ApiCallAsyncResourceFactory(
    descriptors.contractGetDetailOfContractByAiHosting,
    baseClient.contract.getDetailOfContractByAiHosting,
  ).getApiResource,
  /** Return the Contract for the given Certificate. */
  getDetailOfContractByCertificate: new ApiCallAsyncResourceFactory(
    descriptors.contractGetDetailOfContractByCertificate,
    baseClient.contract.getDetailOfContractByCertificate,
  ).getApiResource,
  /** Return the Contract for the given Domain. */
  getDetailOfContractByDomain: new ApiCallAsyncResourceFactory(
    descriptors.contractGetDetailOfContractByDomain,
    baseClient.contract.getDetailOfContractByDomain,
  ).getApiResource,
  /** Return the Contract for the given LeadFyndrProfile. */
  getDetailOfContractByLeadFyndr: new ApiCallAsyncResourceFactory(
    descriptors.contractGetDetailOfContractByLeadFyndr,
    baseClient.contract.getDetailOfContractByLeadFyndr,
  ).getApiResource,
  /** Return the Contract for the given Mail Address. */
  getDetailOfContractByMailAddress: new ApiCallAsyncResourceFactory(
    descriptors.contractGetDetailOfContractByMailAddress,
    baseClient.contract.getDetailOfContractByMailAddress,
  ).getApiResource,
  /** Return the Contract for the given Project. */
  getDetailOfContractByProject: new ApiCallAsyncResourceFactory(
    descriptors.contractGetDetailOfContractByProject,
    baseClient.contract.getDetailOfContractByProject,
  ).getApiResource,
  /** Return the Contract for the given Server. */
  getDetailOfContractByServer: new ApiCallAsyncResourceFactory(
    descriptors.contractGetDetailOfContractByServer,
    baseClient.contract.getDetailOfContractByServer,
  ).getApiResource,
  /** Get the ContractItem with the given ID. */
  getDetailOfContractItem: new ApiCallAsyncResourceFactory(
    descriptors.contractGetDetailOfContractItem,
    baseClient.contract.getDetailOfContractItem,
  ).getApiResource,
  /** Returns the Contract with the given ID. */
  getDetailOfContract: new ApiCallAsyncResourceFactory(
    descriptors.contractGetDetailOfContract,
    baseClient.contract.getDetailOfContract,
  ).getApiResource,
  /** Return a list of Contracts for the given Customer. */
  listContracts: new ApiCallAsyncResourceFactory(
    descriptors.contractListContracts,
    baseClient.contract.listContracts,
  ).getApiResource,
  /** Get details of an Invoice. */
  invoiceDetail: new ApiCallAsyncResourceFactory(
    descriptors.invoiceDetail,
    baseClient.contract.invoiceDetail,
  ).getApiResource,
  /** Get InvoiceSettings of a Customer. */
  invoiceGetDetailOfInvoiceSettings: new ApiCallAsyncResourceFactory(
    descriptors.invoiceGetDetailOfInvoiceSettings,
    baseClient.contract.invoiceGetDetailOfInvoiceSettings,
  ).getApiResource,
  /** Request an Access Token for the Invoice file. */
  invoiceGetFileAccessToken: new ApiCallAsyncResourceFactory(
    descriptors.invoiceGetFileAccessToken,
    baseClient.contract.invoiceGetFileAccessToken,
  ).getApiResource,
  /** List Invoices of a Customer. */
  invoiceListCustomerInvoices: new ApiCallAsyncResourceFactory(
    descriptors.invoiceListCustomerInvoices,
    baseClient.contract.invoiceListCustomerInvoices,
  ).getApiResource,
  /** Get list of Orders. */
  orderListOrders: new ApiCallAsyncResourceFactory(
    descriptors.orderListOrders,
    baseClient.contract.orderListOrders,
  ).getApiResource,
  /** Get Order for Customer. */
  orderGetOrder: new ApiCallAsyncResourceFactory(
    descriptors.orderGetOrder,
    baseClient.contract.orderGetOrder,
  ).getApiResource,
  /** Get list of Orders of a Customer. */
  orderListCustomerOrders: new ApiCallAsyncResourceFactory(
    descriptors.orderListCustomerOrders,
    baseClient.contract.orderListCustomerOrders,
  ).getApiResource,
  /** Get list of Orders of a Project. */
  orderListProjectOrders: new ApiCallAsyncResourceFactory(
    descriptors.orderListProjectOrders,
    baseClient.contract.orderListProjectOrders,
  ).getApiResource,
});

const buildMarketplaceApi = (baseClient: MittwaldAPIV2Client) => ({
  /** Get a Contributor. */
  extensionGetContributor: new ApiCallAsyncResourceFactory(
    descriptors.extensionGetContributor,
    baseClient.marketplace.extensionGetContributor,
  ).getApiResource,
  /** Get Contributor Billing Information. */
  contributorGetBillingInformation: new ApiCallAsyncResourceFactory(
    descriptors.contributorGetBillingInformation,
    baseClient.marketplace.contributorGetBillingInformation,
  ).getApiResource,
  /** Get the Stripe Billing Portal Link for a Customer */
  contributorGetCustomerBillingPortalLink: new ApiCallAsyncResourceFactory(
    descriptors.contributorGetCustomerBillingPortalLink,
    baseClient.marketplace.contributorGetCustomerBillingPortalLink,
  ).getApiResource,
  /** Get the Stripe Dashboard Link for a Contributor. */
  contributorGetLoginLink: new ApiCallAsyncResourceFactory(
    descriptors.contributorGetLoginLink,
    baseClient.marketplace.contributorGetLoginLink,
  ).getApiResource,
  /** List ContractPartners of the contributor. */
  contributorListContractPartnersOfContributor: new ApiCallAsyncResourceFactory(
    descriptors.contributorListContractPartnersOfContributor,
    baseClient.marketplace.contributorListContractPartnersOfContributor,
  ).getApiResource,
  /** List incoming Invoices of a Contributor. */
  contributorListIncomingInvoices: new ApiCallAsyncResourceFactory(
    descriptors.contributorListIncomingInvoices,
    baseClient.marketplace.contributorListIncomingInvoices,
  ).getApiResource,
  /** List all invoices on behalf of a contributor. */
  contributorListOnbehalfInvoices: new ApiCallAsyncResourceFactory(
    descriptors.contributorListOnbehalfInvoices,
    baseClient.marketplace.contributorListOnbehalfInvoices,
  ).getApiResource,
  /** Request an Access Token for the Incoming Invoice file. */
  contributorReceiptGetFileAccessToken: new ApiCallAsyncResourceFactory(
    descriptors.contributorReceiptGetFileAccessToken,
    baseClient.marketplace.contributorReceiptGetFileAccessToken,
  ).getApiResource,
  /** List ExtensionInstances. */
  extensionListExtensionInstances: new ApiCallAsyncResourceFactory(
    descriptors.extensionListExtensionInstances,
    baseClient.marketplace.extensionListExtensionInstances,
  ).getApiResource,
  /** Get an ExtensionInstance. */
  extensionGetExtensionInstance: new ApiCallAsyncResourceFactory(
    descriptors.extensionGetExtensionInstance,
    baseClient.marketplace.extensionGetExtensionInstance,
  ).getApiResource,
  /** Get Extension of own contributor. */
  extensionGetOwnExtension: new ApiCallAsyncResourceFactory(
    descriptors.extensionGetOwnExtension,
    baseClient.marketplace.extensionGetOwnExtension,
  ).getApiResource,
  /** Get all open extension orders for given customer */
  extensionGetCustomerExtensionInstanceOrders: new ApiCallAsyncResourceFactory(
    descriptors.extensionGetCustomerExtensionInstanceOrders,
    baseClient.marketplace.extensionGetCustomerExtensionInstanceOrders,
  ).getApiResource,
  /** Get the Contract Strategy of an Extension Instance */
  extensionGetExtensionInstanceContract: new ApiCallAsyncResourceFactory(
    descriptors.extensionGetExtensionInstanceContract,
    baseClient.marketplace.extensionGetExtensionInstanceContract,
  ).getApiResource,
  /** Get the ExtensionInstance of a specific customer and extension, if existing. */
  extensionGetExtensionInstanceForCustomer: new ApiCallAsyncResourceFactory(
    descriptors.extensionGetExtensionInstanceForCustomer,
    baseClient.marketplace.extensionGetExtensionInstanceForCustomer,
  ).getApiResource,
  /** Get the ExtensionInstance of a specific project and extension, if existing. */
  extensionGetExtensionInstanceForProject: new ApiCallAsyncResourceFactory(
    descriptors.extensionGetExtensionInstanceForProject,
    baseClient.marketplace.extensionGetExtensionInstanceForProject,
  ).getApiResource,
  /** Get an Extension. */
  extensionGetExtension: new ApiCallAsyncResourceFactory(
    descriptors.extensionGetExtension,
    baseClient.marketplace.extensionGetExtension,
  ).getApiResource,
  /** Get all open extension orders for given project */
  extensionGetProjectExtensionInstanceOrders: new ApiCallAsyncResourceFactory(
    descriptors.extensionGetProjectExtensionInstanceOrders,
    baseClient.marketplace.extensionGetProjectExtensionInstanceOrders,
  ).getApiResource,
  /** Get the public key to verify the webhook signature. */
  extensionGetPublicKey: new ApiCallAsyncResourceFactory(
    descriptors.extensionGetPublicKey,
    baseClient.marketplace.extensionGetPublicKey,
  ).getApiResource,
  /** List Contributors. */
  extensionListContributors: new ApiCallAsyncResourceFactory(
    descriptors.extensionListContributors,
    baseClient.marketplace.extensionListContributors,
  ).getApiResource,
  /** List Extensions. */
  extensionListExtensions: new ApiCallAsyncResourceFactory(
    descriptors.extensionListExtensions,
    baseClient.marketplace.extensionListExtensions,
  ).getApiResource,
  /** List Extensions of own contributor. */
  extensionListOwnExtensions: new ApiCallAsyncResourceFactory(
    descriptors.extensionListOwnExtensions,
    baseClient.marketplace.extensionListOwnExtensions,
  ).getApiResource,
  /** List Scopes. */
  extensionListScopes: new ApiCallAsyncResourceFactory(
    descriptors.extensionListScopes,
    baseClient.marketplace.extensionListScopes,
  ).getApiResource,
  /** Get payment method details */
  customerGetPaymentMethod: new ApiCallAsyncResourceFactory(
    descriptors.marketplaceCustomerGetPaymentMethod,
    baseClient.marketplace.customerGetPaymentMethod,
  ).getApiResource,
});

const buildConversationApi = (baseClient: MittwaldAPIV2Client) => ({
  /** Get all conversation the authenticated user has created or has access to. */
  listConversations: new ApiCallAsyncResourceFactory(
    descriptors.conversationListConversations,
    baseClient.conversation.listConversations,
  ).getApiResource,
  /** Get all message of the conversation. */
  listMessagesByConversation: new ApiCallAsyncResourceFactory(
    descriptors.conversationListMessagesByConversation,
    baseClient.conversation.listMessagesByConversation,
  ).getApiResource,
  /** Get a specific conversation category. */
  getCategory: new ApiCallAsyncResourceFactory(
    descriptors.conversationGetCategory,
    baseClient.conversation.getCategory,
  ).getApiResource,
  /** Get members of a support conversation. */
  getConversationMembers: new ApiCallAsyncResourceFactory(
    descriptors.conversationGetConversationMembers,
    baseClient.conversation.getConversationMembers,
  ).getApiResource,
  /** Get preferences for customer conversations. */
  getConversationPreferencesOfCustomer: new ApiCallAsyncResourceFactory(
    descriptors.conversationGetConversationPreferencesOfCustomer,
    baseClient.conversation.getConversationPreferencesOfCustomer,
  ).getApiResource,
  /** Get a support conversation. */
  getConversation: new ApiCallAsyncResourceFactory(
    descriptors.conversationGetConversation,
    baseClient.conversation.getConversation,
  ).getApiResource,
  /** Request an access token for the File belonging to the Conversation. */
  getFileAccessToken: new ApiCallAsyncResourceFactory(
    descriptors.conversationGetFileAccessToken,
    baseClient.conversation.getFileAccessToken,
  ).getApiResource,
  /** Get all conversation categories. */
  listCategories: new ApiCallAsyncResourceFactory(
    descriptors.conversationListCategories,
    baseClient.conversation.listCategories,
  ).getApiResource,
});

const buildCronjobApi = (baseClient: MittwaldAPIV2Client) => ({
  /** List Cronjobs belonging to a Project. */
  listCronjobs: new ApiCallAsyncResourceFactory(
    descriptors.cronjobListCronjobs,
    baseClient.cronjob.listCronjobs,
  ).getApiResource,
  /** List CronjobExecutions belonging to a Cronjob. */
  listExecutions: new ApiCallAsyncResourceFactory(
    descriptors.cronjobListExecutions,
    baseClient.cronjob.listExecutions,
  ).getApiResource,
  /** Get a Cronjob. */
  getCronjob: new ApiCallAsyncResourceFactory(
    descriptors.cronjobGetCronjob,
    baseClient.cronjob.getCronjob,
  ).getApiResource,
  /** Get a CronjobExecution analysis for failed executions. */
  getExecutionAnalysis: new ApiCallAsyncResourceFactory(
    descriptors.cronjobGetExecutionAnalysis,
    baseClient.cronjob.getExecutionAnalysis,
  ).getApiResource,
  /** Get a CronjobExecution. */
  getExecution: new ApiCallAsyncResourceFactory(
    descriptors.cronjobGetExecution,
    baseClient.cronjob.getExecution,
  ).getApiResource,
});

const buildCustomerApi = (baseClient: MittwaldAPIV2Client) => ({
  /** List Invites belonging to a Customer. */
  listInvitesForCustomer: new ApiCallAsyncResourceFactory(
    descriptors.customerListInvitesForCustomer,
    baseClient.customer.listInvitesForCustomer,
  ).getApiResource,
  /** Get all customer profiles the authenticated user has access to. */
  listCustomers: new ApiCallAsyncResourceFactory(
    descriptors.customerListCustomers,
    baseClient.customer.listCustomers,
  ).getApiResource,
  /** Gets the Wallet of the Customer. */
  getWallet: new ApiCallAsyncResourceFactory(
    descriptors.customerGetWallet,
    baseClient.customer.getWallet,
  ).getApiResource,
  /** Get a CustomerInvite. */
  getCustomerInvite: new ApiCallAsyncResourceFactory(
    descriptors.customerGetCustomerInvite,
    baseClient.customer.getCustomerInvite,
  ).getApiResource,
  /** Get a CustomerMembership. */
  getCustomerMembership: new ApiCallAsyncResourceFactory(
    descriptors.customerGetCustomerMembership,
    baseClient.customer.getCustomerMembership,
  ).getApiResource,
  /** Get a customer profile. */
  getCustomer: new ApiCallAsyncResourceFactory(
    descriptors.customerGetCustomer,
    baseClient.customer.getCustomer,
  ).getApiResource,
  /** Get a CustomerInvite by token. */
  getCustomerTokenInvite: new ApiCallAsyncResourceFactory(
    descriptors.customerGetCustomerTokenInvite,
    baseClient.customer.getCustomerTokenInvite,
  ).getApiResource,
  /** Check if the customer profile has a valid contract partner configured. */
  isCustomerLegallyCompetent: new ApiCallAsyncResourceFactory(
    descriptors.customerIsCustomerLegallyCompetent,
    baseClient.customer.isCustomerLegallyCompetent,
  ).getApiResource,
  /** List CustomerInvites belonging to the executing user. */
  listCustomerInvites: new ApiCallAsyncResourceFactory(
    descriptors.customerListCustomerInvites,
    baseClient.customer.listCustomerInvites,
  ).getApiResource,
  /** List CustomerMemberships belonging to the executing user. */
  listCustomerMemberships: new ApiCallAsyncResourceFactory(
    descriptors.customerListCustomerMemberships,
    baseClient.customer.listCustomerMemberships,
  ).getApiResource,
  /** List Memberships belonging to a Customer. */
  listMembershipsForCustomer: new ApiCallAsyncResourceFactory(
    descriptors.customerListMembershipsForCustomer,
    baseClient.customer.listMembershipsForCustomer,
  ).getApiResource,
});

const buildDatabaseApi = (baseClient: MittwaldAPIV2Client) => ({
  /** List MySQLDatabases belonging to a Project. */
  listMysqlDatabases: new ApiCallAsyncResourceFactory(
    descriptors.databaseListMysqlDatabases,
    baseClient.database.listMysqlDatabases,
  ).getApiResource,
  /** List MySQLUsers belonging to a Database. */
  listMysqlUsers: new ApiCallAsyncResourceFactory(
    descriptors.databaseListMysqlUsers,
    baseClient.database.listMysqlUsers,
  ).getApiResource,
  /** List RedisDatabases belonging to a Project. */
  listRedisDatabases: new ApiCallAsyncResourceFactory(
    descriptors.databaseListRedisDatabases,
    baseClient.database.listRedisDatabases,
  ).getApiResource,
  /** Get a MySQLDatabase. */
  getMysqlDatabase: new ApiCallAsyncResourceFactory(
    descriptors.databaseGetMysqlDatabase,
    baseClient.database.getMysqlDatabase,
  ).getApiResource,
  /** Get a MySQLUser. */
  getMysqlUser: new ApiCallAsyncResourceFactory(
    descriptors.databaseGetMysqlUser,
    baseClient.database.getMysqlUser,
  ).getApiResource,
  /** Get a RedisDatabase. */
  getRedisDatabase: new ApiCallAsyncResourceFactory(
    descriptors.databaseGetRedisDatabase,
    baseClient.database.getRedisDatabase,
  ).getApiResource,
  /** Get a MySQLUser's PhpMyAdmin-URL. */
  getMysqlUserPhpMyAdminUrl: new ApiCallAsyncResourceFactory(
    descriptors.databaseGetMysqlUserPhpMyAdminUrl,
    baseClient.database.getMysqlUserPhpMyAdminUrl,
  ).getApiResource,
  /** List available MySQL character sets and collations, optionally filtered by a MySQLVersion. */
  listMysqlCharsets: new ApiCallAsyncResourceFactory(
    descriptors.databaseListMysqlCharsets,
    baseClient.database.listMysqlCharsets,
  ).getApiResource,
  /** List MySQLVersions. */
  listMysqlVersions: new ApiCallAsyncResourceFactory(
    descriptors.databaseListMysqlVersions,
    baseClient.database.listMysqlVersions,
  ).getApiResource,
  /** List RedisVersions. */
  listRedisVersions: new ApiCallAsyncResourceFactory(
    descriptors.databaseListRedisVersions,
    baseClient.database.listRedisVersions,
  ).getApiResource,
});

const buildDomainApi = (baseClient: MittwaldAPIV2Client) => ({
  /** List Domains */
  listDomains: new ApiCallAsyncResourceFactory(
    descriptors.domainListDomains,
    baseClient.domain.listDomains,
  ).getApiResource,
  /** Get a DNSZone. */
  dnsGetDnsZone: new ApiCallAsyncResourceFactory(
    descriptors.dnsGetDnsZone,
    baseClient.domain.dnsGetDnsZone,
  ).getApiResource,
  /** Get a zone file for a DNSZone. */
  dnsGetZoneFile: new ApiCallAsyncResourceFactory(
    descriptors.dnsGetZoneFile,
    baseClient.domain.dnsGetZoneFile,
  ).getApiResource,
  /** List DNSZones belonging to a Project. */
  dnsListDnsZones: new ApiCallAsyncResourceFactory(
    descriptors.dnsListDnsZones,
    baseClient.domain.dnsListDnsZones,
  ).getApiResource,
  /** Get a Domain. */
  getDomain: new ApiCallAsyncResourceFactory(
    descriptors.domainGetDomain,
    baseClient.domain.getDomain,
  ).getApiResource,
  /** Get the latest screenshot's FileReference belonging to a Domain. */
  getLatestScreenshot: new ApiCallAsyncResourceFactory(
    descriptors.domainGetLatestScreenshot,
    baseClient.domain.getLatestScreenshot,
  ).getApiResource,
  /** List the contact schemas for a TLD. */
  listTldContactSchemas: new ApiCallAsyncResourceFactory(
    descriptors.domainListTldContactSchemas,
    baseClient.domain.listTldContactSchemas,
  ).getApiResource,
  /** List TLDs. */
  listTlds: new ApiCallAsyncResourceFactory(
    descriptors.domainListTlds,
    baseClient.domain.listTlds,
  ).getApiResource,
  /** Suggest a list of domains based on a prompt using AI. */
  suggest: new ApiCallAsyncResourceFactory(
    descriptors.domainSuggest,
    baseClient.domain.suggest,
  ).getApiResource,
  /** List Ingresses. */
  ingressListIngresses: new ApiCallAsyncResourceFactory(
    descriptors.ingressListIngresses,
    baseClient.domain.ingressListIngresses,
  ).getApiResource,
  /** Get an Ingress. */
  ingressGetIngress: new ApiCallAsyncResourceFactory(
    descriptors.ingressGetIngress,
    baseClient.domain.ingressGetIngress,
  ).getApiResource,
  /** List CertificateRequests belonging to a Project or an Ingress. */
  sslListCertificateRequests: new ApiCallAsyncResourceFactory(
    descriptors.sslListCertificateRequests,
    baseClient.domain.sslListCertificateRequests,
  ).getApiResource,
  /** Get a CertificateRequest. */
  sslGetCertificateRequest: new ApiCallAsyncResourceFactory(
    descriptors.sslGetCertificateRequest,
    baseClient.domain.sslGetCertificateRequest,
  ).getApiResource,
  /** Get a Certificate. */
  sslGetCertificate: new ApiCallAsyncResourceFactory(
    descriptors.sslGetCertificate,
    baseClient.domain.sslGetCertificate,
  ).getApiResource,
  /** List Certificates belonging to a Project or an Ingress. */
  sslListCertificates: new ApiCallAsyncResourceFactory(
    descriptors.sslListCertificates,
    baseClient.domain.sslListCertificates,
  ).getApiResource,
});

const buildFileApi = (baseClient: MittwaldAPIV2Client) => ({
  /** Get a File's meta. */
  getFileMeta: new ApiCallAsyncResourceFactory(
    descriptors.fileGetFileMeta,
    baseClient.file.getFileMeta,
  ).getApiResource,
  /** Get a FileUploadToken's rules. */
  getFileUploadTokenRules: new ApiCallAsyncResourceFactory(
    descriptors.fileGetFileUploadTokenRules,
    baseClient.file.getFileUploadTokenRules,
  ).getApiResource,
  /** Get a FileUploadType's rules. */
  getFileUploadTypeRules: new ApiCallAsyncResourceFactory(
    descriptors.fileGetFileUploadTypeRules,
    baseClient.file.getFileUploadTypeRules,
  ).getApiResource,
  /** Get a File. */
  getFile: new ApiCallAsyncResourceFactory(
    descriptors.fileGetFile,
    baseClient.file.getFile,
  ).getApiResource,
  /** Get a File with user-friendly url. */
  getFileWithName: new ApiCallAsyncResourceFactory(
    descriptors.fileGetFileWithName,
    baseClient.file.getFileWithName,
  ).getApiResource,
});

const buildLeadFyndrApi = (baseClient: MittwaldAPIV2Client) => ({
  /** Get your LeadFyndr request. */
  leadfyndrGetLeadFyndrProfileRequest: new ApiCallAsyncResourceFactory(
    descriptors.leadfyndrGetLeadFyndrProfileRequest,
    baseClient.leadFyndr.leadfyndrGetLeadFyndrProfileRequest,
  ).getApiResource,
  /** Get cities in DACH. */
  leadfyndrGetCities: new ApiCallAsyncResourceFactory(
    descriptors.leadfyndrGetCities,
    baseClient.leadFyndr.leadfyndrGetCities,
  ).getApiResource,
  /** Get lead tariff options. How many leads did you unlock this month? */
  leadfyndrGetLeadFyndrProfileTariffOptions: new ApiCallAsyncResourceFactory(
    descriptors.leadfyndrGetLeadFyndrProfileTariffOptions,
    baseClient.leadFyndr.leadfyndrGetLeadFyndrProfileTariffOptions,
  ).getApiResource,
  /** Get your LeadFyndr profile. */
  leadfyndrGetLeadFyndrProfile: new ApiCallAsyncResourceFactory(
    descriptors.leadfyndrGetLeadFyndrProfile,
    baseClient.leadFyndr.leadfyndrGetLeadFyndrProfile,
  ).getApiResource,
  /** Get a simple lead. Use the unlocked route for more detail leads. */
  leadfyndrGetLead: new ApiCallAsyncResourceFactory(
    descriptors.leadfyndrGetLead,
    baseClient.leadFyndr.leadfyndrGetLead,
  ).getApiResource,
  /** Get unlocked leads export history for the given customerId. */
  leadfyndrGetLeadsExportHistory: new ApiCallAsyncResourceFactory(
    descriptors.leadfyndrGetLeadsExportHistory,
    baseClient.leadFyndr.leadfyndrGetLeadsExportHistory,
  ).getApiResource,
  /** Get a detail of a unlocked lead. Organisation can unlock leads. */
  leadfyndrGetUnlockedLead: new ApiCallAsyncResourceFactory(
    descriptors.leadfyndrGetUnlockedLead,
    baseClient.leadFyndr.leadfyndrGetUnlockedLead,
  ).getApiResource,
  /** Get all leads. Use the unlocked routes for more lead details. */
  leadfyndrListLeads: new ApiCallAsyncResourceFactory(
    descriptors.leadfyndrListLeads,
    baseClient.leadFyndr.leadfyndrListLeads,
  ).getApiResource,
  /** Get all unlocked leads. Organisation can unlock leads. */
  leadfyndrListUnlockedLeads: new ApiCallAsyncResourceFactory(
    descriptors.leadfyndrListUnlockedLeads,
    baseClient.leadFyndr.leadfyndrListUnlockedLeads,
  ).getApiResource,
});

const buildMailApi = (baseClient: MittwaldAPIV2Client) => ({
  /** List DeliveryBoxes belonging to a Project. */
  listDeliveryBoxes: new ApiCallAsyncResourceFactory(
    descriptors.mailListDeliveryBoxes,
    baseClient.mail.listDeliveryBoxes,
  ).getApiResource,
  /** List MailAddresses belonging to a Project. */
  listMailAddresses: new ApiCallAsyncResourceFactory(
    descriptors.mailListMailAddresses,
    baseClient.mail.listMailAddresses,
  ).getApiResource,
  /** Get a DeliveryBox. */
  getDeliveryBox: new ApiCallAsyncResourceFactory(
    descriptors.mailGetDeliveryBox,
    baseClient.mail.getDeliveryBox,
  ).getApiResource,
  /** Get a MailAddress. */
  getMailAddress: new ApiCallAsyncResourceFactory(
    descriptors.mailGetMailAddress,
    baseClient.mail.getMailAddress,
  ).getApiResource,
  /** List backups belonging to a MailAddress. */
  listBackupsForMailAddress: new ApiCallAsyncResourceFactory(
    descriptors.mailListBackupsForMailAddress,
    baseClient.mail.listBackupsForMailAddress,
  ).getApiResource,
  /** List MailAddresses. */
  listMailAddressesForUser: new ApiCallAsyncResourceFactory(
    descriptors.mailListMailAddressesForUser,
    baseClient.mail.listMailAddressesForUser,
<<<<<<< HEAD
  ).getApiResource,
  /** List mail settings of a Project. */
  listProjectMailSettings: new ApiCallAsyncResourceFactory(
    descriptors.mailListProjectMailSettings,
    baseClient.mail.listProjectMailSettings,
  ).getApiResource,
  /** Get a Migration. */
  migrationGetMigration: new ApiCallAsyncResourceFactory(
    descriptors.mailMigrationGetMigration,
    baseClient.mail.migrationGetMigration,
  ).getApiResource,
  /** List Migrations belonging to a Project in customer center or mStudio. */
  migrationListMigrations: new ApiCallAsyncResourceFactory(
    descriptors.mailMigrationListMigrations,
    baseClient.mail.migrationListMigrations,
=======
  ).getApiResource,
  /** List mail settings of a Project. */
  listProjectMailSettings: new ApiCallAsyncResourceFactory(
    descriptors.mailListProjectMailSettings,
    baseClient.mail.listProjectMailSettings,
  ).getApiResource,
});

const buildMiscApi = (baseClient: MittwaldAPIV2Client) => ({
  /** Get a list of currently active llm models. */
  getLlmModelsExperimental: new ApiCallAsyncResourceFactory(
    descriptors.miscGetLlmModelsExperimental,
    baseClient.misc.getLlmModelsExperimental,
>>>>>>> cb71d8ac
  ).getApiResource,
});

const buildNotificationApi = (baseClient: MittwaldAPIV2Client) => ({
  /** Getting the subscription status of the subscription. */
  newsletterGetInfo: new ApiCallAsyncResourceFactory(
    descriptors.newsletterGetInfo,
    baseClient.notification.newsletterGetInfo,
  ).getApiResource,
  /** Get the counts for unread notifications of the user. */
  scountUnreadNotifications: new ApiCallAsyncResourceFactory(
    descriptors.notificationsCountUnreadNotifications,
    baseClient.notification.scountUnreadNotifications,
  ).getApiResource,
  /** List all unread notifications. */
  slistNotifications: new ApiCallAsyncResourceFactory(
    descriptors.notificationsListNotifications,
    baseClient.notification.slistNotifications,
  ).getApiResource,
});

const buildPageInsightsApi = (baseClient: MittwaldAPIV2Client) => ({
  /** Get detailed performance data for a given domain and path. */
  pageinsightsGetPerformanceData: new ApiCallAsyncResourceFactory(
    descriptors.pageinsightsGetPerformanceData,
    baseClient.pageInsights.pageinsightsGetPerformanceData,
  ).getApiResource,
  /** Get all data for a given strace. */
  pageinsightsGetStraceData: new ApiCallAsyncResourceFactory(
    descriptors.pageinsightsGetStraceData,
    baseClient.pageInsights.pageinsightsGetStraceData,
  ).getApiResource,
  /** List websites (specified as domain and path) from a project where performance data is available. */
  pageinsightsListPerformanceDataForProject: new ApiCallAsyncResourceFactory(
    descriptors.pageinsightsListPerformanceDataForProject,
    baseClient.pageInsights.pageinsightsListPerformanceDataForProject,
  ).getApiResource,
});

const buildUserApi = (baseClient: MittwaldAPIV2Client) => ({
  /** Get a PasswordPolicy. */
  passwordValidationGetPasswordPolicy: new ApiCallAsyncResourceFactory(
    descriptors.passwordValidationGetPasswordPolicy,
    baseClient.user.passwordValidationGetPasswordPolicy,
  ).getApiResource,
  /** Get your verified Email-Address. */
  getOwnEmail: new ApiCallAsyncResourceFactory(
    descriptors.userGetOwnEmail,
    baseClient.user.getOwnEmail,
  ).getApiResource,
  /** Get your current multi factor auth status. */
  getMfaStatus: new ApiCallAsyncResourceFactory(
    descriptors.userGetMfaStatus,
    baseClient.user.getMfaStatus,
  ).getApiResource,
  /** List all of your ApiTokens. */
  listApiTokens: new ApiCallAsyncResourceFactory(
    descriptors.userListApiTokens,
    baseClient.user.listApiTokens,
  ).getApiResource,
  /** Get your stored ssh-keys. */
  listSshKeys: new ApiCallAsyncResourceFactory(
    descriptors.userListSshKeys,
    baseClient.user.listSshKeys,
  ).getApiResource,
  /** Get a specific ApiToken. */
  getApiToken: new ApiCallAsyncResourceFactory(
    descriptors.userGetApiToken,
    baseClient.user.getApiToken,
  ).getApiResource,
  /** Get a specific stored ssh-key. */
  getSshKey: new ApiCallAsyncResourceFactory(
    descriptors.userGetSshKey,
    baseClient.user.getSshKey,
  ).getApiResource,
  /** The timestamp of your latest password change. */
  getPasswordUpdatedAt: new ApiCallAsyncResourceFactory(
    descriptors.userGetPasswordUpdatedAt,
    baseClient.user.getPasswordUpdatedAt,
  ).getApiResource,
  /** Get personalized settings. */
  getPersonalizedSettings: new ApiCallAsyncResourceFactory(
    descriptors.userGetPersonalizedSettings,
    baseClient.user.getPersonalizedSettings,
  ).getApiResource,
  /** Get poll settings for the specified user. */
  getPollStatus: new ApiCallAsyncResourceFactory(
    descriptors.userGetPollStatus,
    baseClient.user.getPollStatus,
  ).getApiResource,
  /** Get a specific session. */
  getSession: new ApiCallAsyncResourceFactory(
    descriptors.userGetSession,
    baseClient.user.getSession,
  ).getApiResource,
  /** Get profile information for a user. */
  getUser: new ApiCallAsyncResourceFactory(
    descriptors.userGetUser,
    baseClient.user.getUser,
  ).getApiResource,
  /** Submitted feedback of the given user. */
  listFeedback: new ApiCallAsyncResourceFactory(
    descriptors.userListFeedback,
    baseClient.user.listFeedback,
  ).getApiResource,
  /** List all sessions. */
  listSessions: new ApiCallAsyncResourceFactory(
    descriptors.userListSessions,
    baseClient.user.listSessions,
  ).getApiResource,
  /** Obtain authorization from the resource owner. */
  oauthGetAuthorization: new ApiCallAsyncResourceFactory(
    descriptors.userOauthGetAuthorization,
    baseClient.user.oauthGetAuthorization,
  ).getApiResource,
  /** Request a support code. */
  supportCodeRequest: new ApiCallAsyncResourceFactory(
    descriptors.userSupportCodeRequest,
    baseClient.user.supportCodeRequest,
  ).getApiResource,
});

const buildProjectApi = (baseClient: MittwaldAPIV2Client) => ({
  /** List Invites belonging to a Project. */
  listInvitesForProject: new ApiCallAsyncResourceFactory(
    descriptors.projectListInvitesForProject,
    baseClient.project.listInvitesForProject,
  ).getApiResource,
  /** Get a ProjectInvite. */
  getProjectInvite: new ApiCallAsyncResourceFactory(
    descriptors.projectGetProjectInvite,
    baseClient.project.getProjectInvite,
  ).getApiResource,
  /** Get a ProjectMembership */
  getProjectMembership: new ApiCallAsyncResourceFactory(
    descriptors.projectGetProjectMembership,
    baseClient.project.getProjectMembership,
  ).getApiResource,
  /** Get a Project. */
  getProject: new ApiCallAsyncResourceFactory(
    descriptors.projectGetProject,
    baseClient.project.getProject,
  ).getApiResource,
  /** Get a ProjectInvite by token. */
  getProjectTokenInvite: new ApiCallAsyncResourceFactory(
    descriptors.projectGetProjectTokenInvite,
    baseClient.project.getProjectTokenInvite,
  ).getApiResource,
  /** Get the executing user's membership in a Project. */
  getSelfMembershipForProject: new ApiCallAsyncResourceFactory(
    descriptors.projectGetSelfMembershipForProject,
    baseClient.project.getSelfMembershipForProject,
  ).getApiResource,
  /** Get a Server. */
  getServer: new ApiCallAsyncResourceFactory(
    descriptors.projectGetServer,
    baseClient.project.getServer,
  ).getApiResource,
  /** List Memberships belonging to a Project. */
  listMembershipsForProject: new ApiCallAsyncResourceFactory(
    descriptors.projectListMembershipsForProject,
    baseClient.project.listMembershipsForProject,
  ).getApiResource,
  /** List ProjectInvites belonging to the executing user. */
  listProjectInvites: new ApiCallAsyncResourceFactory(
    descriptors.projectListProjectInvites,
    baseClient.project.listProjectInvites,
  ).getApiResource,
  /** List ProjectMemberships belonging to the executing user. */
  listProjectMemberships: new ApiCallAsyncResourceFactory(
    descriptors.projectListProjectMemberships,
    baseClient.project.listProjectMemberships,
  ).getApiResource,
  /** List Projects belonging to the executing user. */
  listProjects: new ApiCallAsyncResourceFactory(
    descriptors.projectListProjects,
    baseClient.project.listProjects,
  ).getApiResource,
  /** List Servers belonging to the executing user. */
  listServers: new ApiCallAsyncResourceFactory(
    descriptors.projectListServers,
    baseClient.project.listServers,
  ).getApiResource,
  /** Get storage space Statistics belonging to a Project. */
  storagespaceGetProjectStatistics: new ApiCallAsyncResourceFactory(
    descriptors.storagespaceGetProjectStatistics,
    baseClient.project.storagespaceGetProjectStatistics,
  ).getApiResource,
  /** Get storage space Statistics belonging to a Server. */
  storagespaceGetServerStatistics: new ApiCallAsyncResourceFactory(
    descriptors.storagespaceGetServerStatistics,
    baseClient.project.storagespaceGetServerStatistics,
  ).getApiResource,
});

const buildProjectFileSystemApi = (baseClient: MittwaldAPIV2Client) => ({
  /** List directories belonging to a Project. */
  getDirectories: new ApiCallAsyncResourceFactory(
    descriptors.projectFileSystemGetDirectories,
    baseClient.projectFileSystem.getDirectories,
  ).getApiResource,
  /** Get a Project directory filesystem usage. */
  getDiskUsage: new ApiCallAsyncResourceFactory(
    descriptors.projectFileSystemGetDiskUsage,
    baseClient.projectFileSystem.getDiskUsage,
  ).getApiResource,
  /** Get a Project file's content. */
  getFileContent: new ApiCallAsyncResourceFactory(
    descriptors.projectFileSystemGetFileContent,
    baseClient.projectFileSystem.getFileContent,
  ).getApiResource,
  /** Get a Project's file/filesystem authorization token. */
  getJwt: new ApiCallAsyncResourceFactory(
    descriptors.projectFileSystemGetJwt,
    baseClient.projectFileSystem.getJwt,
  ).getApiResource,
  /** Get a Project file's information. */
  listFiles: new ApiCallAsyncResourceFactory(
    descriptors.projectFileSystemListFiles,
    baseClient.projectFileSystem.listFiles,
  ).getApiResource,
});

const buildSshsftpUserApi = (baseClient: MittwaldAPIV2Client) => ({
  /** Get all SFTPUsers for a Project. */
  sftpUserListSftpUsers: new ApiCallAsyncResourceFactory(
    descriptors.sftpUserListSftpUsers,
    baseClient.sshsftpUser.sftpUserListSftpUsers,
  ).getApiResource,
  /** Get an SFTPUser. */
  sftpUserGetSftpUser: new ApiCallAsyncResourceFactory(
    descriptors.sftpUserGetSftpUser,
    baseClient.sshsftpUser.sftpUserGetSftpUser,
  ).getApiResource,
  /** Get all SSHUsers for a Project. */
  sshUserListSshUsers: new ApiCallAsyncResourceFactory(
    descriptors.sshUserListSshUsers,
    baseClient.sshsftpUser.sshUserListSshUsers,
  ).getApiResource,
  /** Get an SSHUser. */
  sshUserGetSshUser: new ApiCallAsyncResourceFactory(
    descriptors.sshUserGetSshUser,
    baseClient.sshsftpUser.sshUserGetSshUser,
  ).getApiResource,
});

export class MittwaldAPIV2ClientReact {
  /** The AI hosting provides access to multiple large language and embedding models – GDPR compliant and hosted in Germany. */
  public readonly aiHosting: ReturnType<typeof buildAiHostingApi>;

  /** The App API allows you to manage your apps within a project, and all the system softwares that are installed as dependencies. */
  public readonly app: ReturnType<typeof buildAppApi>;

  /** The article API allows you to read article information. */
  public readonly article: ReturnType<typeof buildArticleApi>;

  /** The backup API allows you to manage your project backups. */
  public readonly backup: ReturnType<typeof buildBackupApi>;

  /** The container API allows you to manage your stacks, containers, volumes and registries. */
  public readonly container: ReturnType<typeof buildContainerApi>;

  /** The contract API allows you to manage your contracts and orders */
  public readonly contract: ReturnType<typeof buildContractApi>;

  /** The marketplace API allows you to manage extensions and more information regaring the marketplace. */
  public readonly marketplace: ReturnType<typeof buildMarketplaceApi>;

  /** The conversation API allows you to manage your support conversations. */
  public readonly conversation: ReturnType<typeof buildConversationApi>;

  /** The cronjob API allows you to manage cronjobs within a project. */
  public readonly cronjob: ReturnType<typeof buildCronjobApi>;

  /** The customer API allows you to manage your own organizations and users. */
  public readonly customer: ReturnType<typeof buildCustomerApi>;

  /** The database API allows you to manage your databases, like MySQL and Redis databases. */
  public readonly database: ReturnType<typeof buildDatabaseApi>;

  /** The domain API allows you to manage your domains, DNS records, SSL certificates and ingress resources. */
  public readonly domain: ReturnType<typeof buildDomainApi>;

  /** The file API allows you to manage your files, for example for conversations attachments and avatar uploads. */
  public readonly file: ReturnType<typeof buildFileApi>;

  /** The lead fyndr api allow you to manage you leads and your fyndr profile. */
  public readonly leadFyndr: ReturnType<typeof buildLeadFyndrApi>;

  /** The mail API allows you to manage your mail accounts. */
  public readonly mail: ReturnType<typeof buildMailApi>;

  /** The notification API allows you to manage your notifications. */
  public readonly notification: ReturnType<typeof buildNotificationApi>;

  /** The page insights API allows you to get page insights information. */
  public readonly pageInsights: ReturnType<typeof buildPageInsightsApi>;

  /** The user API allows you to manage your own user and access information of other users that might be visible to you. */
  public readonly user: ReturnType<typeof buildUserApi>;

  /** The project API allows you to manage your projects, and also any kinds of user memberships concerning these projects. */
  public readonly project: ReturnType<typeof buildProjectApi>;

  /** The filesystem API allows you to directly access the filesystem of your project. */
  public readonly projectFileSystem: ReturnType<
    typeof buildProjectFileSystemApi
  >;

  /** The SSH/SFTP User API allows you to manage your SSH/SFTP users within a project. */
  public readonly sshsftpUser: ReturnType<typeof buildSshsftpUserApi>;

  private constructor(baseClient: MittwaldAPIV2Client) {
    this.aiHosting = buildAiHostingApi(baseClient);

    this.app = buildAppApi(baseClient);

    this.article = buildArticleApi(baseClient);

    this.backup = buildBackupApi(baseClient);

    this.container = buildContainerApi(baseClient);

    this.contract = buildContractApi(baseClient);

    this.marketplace = buildMarketplaceApi(baseClient);

    this.conversation = buildConversationApi(baseClient);

    this.cronjob = buildCronjobApi(baseClient);

    this.customer = buildCustomerApi(baseClient);

    this.database = buildDatabaseApi(baseClient);

    this.domain = buildDomainApi(baseClient);

    this.file = buildFileApi(baseClient);

    this.leadFyndr = buildLeadFyndrApi(baseClient);

    this.mail = buildMailApi(baseClient);

    this.notification = buildNotificationApi(baseClient);

    this.pageInsights = buildPageInsightsApi(baseClient);

    this.user = buildUserApi(baseClient);

    this.project = buildProjectApi(baseClient);

    this.projectFileSystem = buildProjectFileSystemApi(baseClient);

    this.sshsftpUser = buildSshsftpUserApi(baseClient);
  }

  public static fromBaseClient(
    baseClient: MittwaldAPIV2Client,
  ): MittwaldAPIV2ClientReact {
    return new MittwaldAPIV2ClientReact(baseClient);
  }
}<|MERGE_RESOLUTION|>--- conflicted
+++ resolved
@@ -808,23 +808,6 @@
   listMailAddressesForUser: new ApiCallAsyncResourceFactory(
     descriptors.mailListMailAddressesForUser,
     baseClient.mail.listMailAddressesForUser,
-<<<<<<< HEAD
-  ).getApiResource,
-  /** List mail settings of a Project. */
-  listProjectMailSettings: new ApiCallAsyncResourceFactory(
-    descriptors.mailListProjectMailSettings,
-    baseClient.mail.listProjectMailSettings,
-  ).getApiResource,
-  /** Get a Migration. */
-  migrationGetMigration: new ApiCallAsyncResourceFactory(
-    descriptors.mailMigrationGetMigration,
-    baseClient.mail.migrationGetMigration,
-  ).getApiResource,
-  /** List Migrations belonging to a Project in customer center or mStudio. */
-  migrationListMigrations: new ApiCallAsyncResourceFactory(
-    descriptors.mailMigrationListMigrations,
-    baseClient.mail.migrationListMigrations,
-=======
   ).getApiResource,
   /** List mail settings of a Project. */
   listProjectMailSettings: new ApiCallAsyncResourceFactory(
@@ -838,7 +821,6 @@
   getLlmModelsExperimental: new ApiCallAsyncResourceFactory(
     descriptors.miscGetLlmModelsExperimental,
     baseClient.misc.getLlmModelsExperimental,
->>>>>>> cb71d8ac
   ).getApiResource,
 });
 
