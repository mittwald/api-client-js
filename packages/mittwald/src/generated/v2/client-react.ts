/* eslint-disable */
/* prettier-ignore */
/* This file is auto-generated with acg (@mittwald/api-code-generator) */
import MittwaldAPIV2Client from "./client.js";
import { ApiCallAsyncResourceFactory } from "@mittwald/api-client-commons/react";
import * as descriptors from "./descriptors.js";
export * from "@mittwald/react-use-promise";

const buildAppApi = (baseClient: MittwaldAPIV2Client) => ({
  /** Get an App. */
  getApp: new ApiCallAsyncResourceFactory(
    descriptors.appGetApp,
    baseClient.app.getApp,
  ).getApiResource,
  /** Get an AppInstallation. */
  getAppinstallation: new ApiCallAsyncResourceFactory(
    descriptors.appGetAppinstallation,
    baseClient.app.getAppinstallation,
  ).getApiResource,
  /** Get an AppVersion. */
  getAppversion: new ApiCallAsyncResourceFactory(
    descriptors.appGetAppversion,
    baseClient.app.getAppversion,
  ).getApiResource,
  /** Get the installed `SystemSoftware' for a specific `AppInstallation`. */
  getInstalledSystemsoftwareForAppinstallation: new ApiCallAsyncResourceFactory(
    descriptors.appGetInstalledSystemsoftwareForAppinstallation,
    baseClient.app.getInstalledSystemsoftwareForAppinstallation,
  ).getApiResource,
  /** Get the missing requirements of an appInstallation for a specific target AppVersion. */
  getMissingDependenciesForAppinstallation: new ApiCallAsyncResourceFactory(
    descriptors.appGetMissingDependenciesForAppinstallation,
    baseClient.app.getMissingDependenciesForAppinstallation,
  ).getApiResource,
  /** Get a SystemSoftware. */
  getSystemsoftware: new ApiCallAsyncResourceFactory(
    descriptors.appGetSystemsoftware,
    baseClient.app.getSystemsoftware,
  ).getApiResource,
  /** Get a SystemSoftwareVersion. */
  getSystemsoftwareversion: new ApiCallAsyncResourceFactory(
    descriptors.appGetSystemsoftwareversion,
    baseClient.app.getSystemsoftwareversion,
  ).getApiResource,
  /** List AppInstallations that a user has access to. */
  listAppinstallationsForUser: new ApiCallAsyncResourceFactory(
    descriptors.appListAppinstallationsForUser,
    baseClient.app.listAppinstallationsForUser,
  ).getApiResource,
  /** List AppInstallations belonging to a Project. */
  listAppinstallations: new ApiCallAsyncResourceFactory(
    descriptors.appListAppinstallations,
    baseClient.app.listAppinstallations,
  ).getApiResource,
  /** List Apps. */
  listApps: new ApiCallAsyncResourceFactory(
    descriptors.appListApps,
    baseClient.app.listApps,
  ).getApiResource,
  /** List AppVersions belonging to an App. */
  listAppversions: new ApiCallAsyncResourceFactory(
    descriptors.appListAppversions,
    baseClient.app.listAppversions,
  ).getApiResource,
  /** List SystemSoftwares. */
  listSystemsoftwares: new ApiCallAsyncResourceFactory(
    descriptors.appListSystemsoftwares,
    baseClient.app.listSystemsoftwares,
  ).getApiResource,
  /** List SystemSoftwareVersions belonging to a SystemSoftware. */
  listSystemsoftwareversions: new ApiCallAsyncResourceFactory(
    descriptors.appListSystemsoftwareversions,
    baseClient.app.listSystemsoftwareversions,
  ).getApiResource,
  /** List update candidates belonging to an AppVersion. */
  listUpdateCandidatesForAppversion: new ApiCallAsyncResourceFactory(
    descriptors.appListUpdateCandidatesForAppversion,
    baseClient.app.listUpdateCandidatesForAppversion,
  ).getApiResource,
  /** Get runtime status belonging to an AppInstallation. */
  retrieveStatus: new ApiCallAsyncResourceFactory(
    descriptors.appRetrieveStatus,
    baseClient.app.retrieveStatus,
  ).getApiResource,
});

const buildArticleApi = (baseClient: MittwaldAPIV2Client) => ({
  /** Get an Article. */
  getArticle: new ApiCallAsyncResourceFactory(
    descriptors.articleGetArticle,
    baseClient.article.getArticle,
  ).getApiResource,
  /** List Articles. */
  listArticles: new ApiCallAsyncResourceFactory(
    descriptors.articleListArticles,
    baseClient.article.listArticles,
  ).getApiResource,
});

const buildBackupApi = (baseClient: MittwaldAPIV2Client) => ({
  /** List BackupSchedules belonging to a Project. */
  listProjectBackupSchedules: new ApiCallAsyncResourceFactory(
    descriptors.backupListProjectBackupSchedules,
    baseClient.backup.listProjectBackupSchedules,
  ).getApiResource,
  /** List Backups belonging to a Project. */
  listProjectBackups: new ApiCallAsyncResourceFactory(
    descriptors.backupListProjectBackups,
    baseClient.backup.listProjectBackups,
  ).getApiResource,
  /** Get a ProjectBackupSchedule. */
  getProjectBackupSchedule: new ApiCallAsyncResourceFactory(
    descriptors.backupGetProjectBackupSchedule,
    baseClient.backup.getProjectBackupSchedule,
  ).getApiResource,
  /** Get a ProjectBackup. */
  getProjectBackup: new ApiCallAsyncResourceFactory(
    descriptors.backupGetProjectBackup,
    baseClient.backup.getProjectBackup,
  ).getApiResource,
});

const buildContainerApi = (baseClient: MittwaldAPIV2Client) => ({
  /** List Registries belonging to a Project. */
  listRegistries: new ApiCallAsyncResourceFactory(
    descriptors.containerListRegistries,
    baseClient.container.listRegistries,
  ).getApiResource,
  /** Get a Stack. */
  getStack: new ApiCallAsyncResourceFactory(
    descriptors.containerGetStack,
    baseClient.container.getStack,
  ).getApiResource,
  /** Get a Registry. */
  getRegistry: new ApiCallAsyncResourceFactory(
    descriptors.containerGetRegistry,
    baseClient.container.getRegistry,
  ).getApiResource,
  /** Get a Volume belonging to a Stack. */
  getVolume: new ApiCallAsyncResourceFactory(
    descriptors.containerGetVolume,
    baseClient.container.getVolume,
  ).getApiResource,
  /** Get a ContainerImageConfig. */
  getContainerImageConfig: new ApiCallAsyncResourceFactory(
    descriptors.containerGetContainerImageConfig,
    baseClient.container.getContainerImageConfig,
  ).getApiResource,
  /** Get logs belonging to a Service. */
  getServiceLogs: new ApiCallAsyncResourceFactory(
    descriptors.containerGetServiceLogs,
    baseClient.container.getServiceLogs,
  ).getApiResource,
  /** Get a Service belonging to a Stack. */
  getService: new ApiCallAsyncResourceFactory(
    descriptors.containerGetService,
    baseClient.container.getService,
  ).getApiResource,
  /** List Services belonging to a Project. */
  listServices: new ApiCallAsyncResourceFactory(
    descriptors.containerListServices,
    baseClient.container.listServices,
  ).getApiResource,
  /** List Stacks belonging to a Project. */
  listStacks: new ApiCallAsyncResourceFactory(
    descriptors.containerListStacks,
    baseClient.container.listStacks,
  ).getApiResource,
  /** List Volumes belonging to a Project. */
  listVolumes: new ApiCallAsyncResourceFactory(
    descriptors.containerListVolumes,
    baseClient.container.listVolumes,
  ).getApiResource,
});

const buildContractApi = (baseClient: MittwaldAPIV2Client) => ({
  /** Return the BaseItem of the Contract with the given ID. */
  getBaseItemOfContract: new ApiCallAsyncResourceFactory(
    descriptors.contractGetBaseItemOfContract,
    baseClient.contract.getBaseItemOfContract,
  ).getApiResource,
  /** Return the Contract for the given Certificate. */
  getDetailOfContractByCertificate: new ApiCallAsyncResourceFactory(
    descriptors.contractGetDetailOfContractByCertificate,
    baseClient.contract.getDetailOfContractByCertificate,
  ).getApiResource,
  /** Return the Contract for the given Domain. */
  getDetailOfContractByDomain: new ApiCallAsyncResourceFactory(
    descriptors.contractGetDetailOfContractByDomain,
    baseClient.contract.getDetailOfContractByDomain,
  ).getApiResource,
  /** Return the Contract for the given LeadFyndrProfile. */
  getDetailOfContractByLeadFyndr: new ApiCallAsyncResourceFactory(
    descriptors.contractGetDetailOfContractByLeadFyndr,
    baseClient.contract.getDetailOfContractByLeadFyndr,
  ).getApiResource,
  /** Return the Contract for the given Project. */
  getDetailOfContractByProject: new ApiCallAsyncResourceFactory(
    descriptors.contractGetDetailOfContractByProject,
    baseClient.contract.getDetailOfContractByProject,
  ).getApiResource,
  /** Return the Contract for the given Server. */
  getDetailOfContractByServer: new ApiCallAsyncResourceFactory(
    descriptors.contractGetDetailOfContractByServer,
    baseClient.contract.getDetailOfContractByServer,
  ).getApiResource,
  /** Get the ContractItem with the given ID. */
  getDetailOfContractItem: new ApiCallAsyncResourceFactory(
    descriptors.contractGetDetailOfContractItem,
    baseClient.contract.getDetailOfContractItem,
  ).getApiResource,
  /** Returns the Contract with the given ID. */
  getDetailOfContract: new ApiCallAsyncResourceFactory(
    descriptors.contractGetDetailOfContract,
    baseClient.contract.getDetailOfContract,
  ).getApiResource,
  /** Return a list of Contracts for the given Customer. */
  listContracts: new ApiCallAsyncResourceFactory(
    descriptors.contractListContracts,
    baseClient.contract.listContracts,
  ).getApiResource,
  /** Get details of an Invoice. */
  invoiceDetail: new ApiCallAsyncResourceFactory(
    descriptors.invoiceDetail,
    baseClient.contract.invoiceDetail,
  ).getApiResource,
  /** Get InvoiceSettings of a Customer. */
  invoiceGetDetailOfInvoiceSettings: new ApiCallAsyncResourceFactory(
    descriptors.invoiceGetDetailOfInvoiceSettings,
    baseClient.contract.invoiceGetDetailOfInvoiceSettings,
  ).getApiResource,
  /** Request an Access Token for the Invoice file. */
  invoiceGetFileAccessToken: new ApiCallAsyncResourceFactory(
    descriptors.invoiceGetFileAccessToken,
    baseClient.contract.invoiceGetFileAccessToken,
  ).getApiResource,
  /** List Invoices of a Customer. */
  invoiceListCustomerInvoices: new ApiCallAsyncResourceFactory(
    descriptors.invoiceListCustomerInvoices,
    baseClient.contract.invoiceListCustomerInvoices,
  ).getApiResource,
  /** Get list of Orders. */
  orderListOrders: new ApiCallAsyncResourceFactory(
    descriptors.orderListOrders,
    baseClient.contract.orderListOrders,
  ).getApiResource,
  /** Get Order for Customer. */
  orderGetOrder: new ApiCallAsyncResourceFactory(
    descriptors.orderGetOrder,
    baseClient.contract.orderGetOrder,
  ).getApiResource,
  /** Get list of Orders of a Customer. */
  orderListCustomerOrders: new ApiCallAsyncResourceFactory(
    descriptors.orderListCustomerOrders,
    baseClient.contract.orderListCustomerOrders,
  ).getApiResource,
  /** Get list of Orders of a Project. */
  orderListProjectOrders: new ApiCallAsyncResourceFactory(
    descriptors.orderListProjectOrders,
    baseClient.contract.orderListProjectOrders,
  ).getApiResource,
});

const buildMarketplaceApi = (baseClient: MittwaldAPIV2Client) => ({
  /** Get Contributor Billing Information. */
  contributorGetBillingInformation: new ApiCallAsyncResourceFactory(
    descriptors.contributorGetBillingInformation,
    baseClient.marketplace.contributorGetBillingInformation,
  ).getApiResource,
  /** Get the Stripe Billing Portal Link for a Customer */
  contributorGetCustomerBillingPortalLink: new ApiCallAsyncResourceFactory(
    descriptors.contributorGetCustomerBillingPortalLink,
    baseClient.marketplace.contributorGetCustomerBillingPortalLink,
  ).getApiResource,
  /** Get the Stripe Dashboard Link for a Contributor. */
  contributorGetLoginLink: new ApiCallAsyncResourceFactory(
    descriptors.contributorGetLoginLink,
    baseClient.marketplace.contributorGetLoginLink,
  ).getApiResource,
  /** List ContractPartners of the contributor. */
  contributorListContractPartnersOfContributor: new ApiCallAsyncResourceFactory(
    descriptors.contributorListContractPartnersOfContributor,
    baseClient.marketplace.contributorListContractPartnersOfContributor,
  ).getApiResource,
  /** List incoming Invoices of a Contributor. */
  contributorListIncomingInvoices: new ApiCallAsyncResourceFactory(
    descriptors.contributorListIncomingInvoices,
    baseClient.marketplace.contributorListIncomingInvoices,
  ).getApiResource,
  /** List all invoices on behalf of a contributor. */
  contributorListOnbehalfInvoices: new ApiCallAsyncResourceFactory(
    descriptors.contributorListOnbehalfInvoices,
    baseClient.marketplace.contributorListOnbehalfInvoices,
  ).getApiResource,
  /** Request an Access Token for the Incoming Invoice file. */
  contributorReceiptGetFileAccessToken: new ApiCallAsyncResourceFactory(
    descriptors.contributorReceiptGetFileAccessToken,
    baseClient.marketplace.contributorReceiptGetFileAccessToken,
  ).getApiResource,
  /** List ExtensionInstances. */
  extensionListExtensionInstances: new ApiCallAsyncResourceFactory(
    descriptors.extensionListExtensionInstances,
    baseClient.marketplace.extensionListExtensionInstances,
  ).getApiResource,
  /** Get an ExtensionInstance. */
  extensionGetExtensionInstance: new ApiCallAsyncResourceFactory(
    descriptors.extensionGetExtensionInstance,
    baseClient.marketplace.extensionGetExtensionInstance,
  ).getApiResource,
  /** Get Extension of own contributor. */
  extensionGetOwnExtension: new ApiCallAsyncResourceFactory(
    descriptors.extensionGetOwnExtension,
    baseClient.marketplace.extensionGetOwnExtension,
  ).getApiResource,
  /** Get a Contributor. */
  extensionGetContributor: new ApiCallAsyncResourceFactory(
    descriptors.extensionGetContributor,
    baseClient.marketplace.extensionGetContributor,
  ).getApiResource,
  /** Get all open extension orders for given customer */
  extensionGetCustomerExtensionInstanceOrders: new ApiCallAsyncResourceFactory(
    descriptors.extensionGetCustomerExtensionInstanceOrders,
    baseClient.marketplace.extensionGetCustomerExtensionInstanceOrders,
  ).getApiResource,
  /** Get the Contract Strategy of an Extension Instance */
  extensionGetExtensionInstanceContract: new ApiCallAsyncResourceFactory(
    descriptors.extensionGetExtensionInstanceContract,
    baseClient.marketplace.extensionGetExtensionInstanceContract,
  ).getApiResource,
  /** Get the ExtensionInstance of a specific customer and extension, if existing. */
  extensionGetExtensionInstanceForCustomer: new ApiCallAsyncResourceFactory(
    descriptors.extensionGetExtensionInstanceForCustomer,
    baseClient.marketplace.extensionGetExtensionInstanceForCustomer,
  ).getApiResource,
  /** Get the ExtensionInstance of a specific project and extension, if existing. */
  extensionGetExtensionInstanceForProject: new ApiCallAsyncResourceFactory(
    descriptors.extensionGetExtensionInstanceForProject,
    baseClient.marketplace.extensionGetExtensionInstanceForProject,
  ).getApiResource,
  /** Get an Extension. */
  extensionGetExtension: new ApiCallAsyncResourceFactory(
    descriptors.extensionGetExtension,
    baseClient.marketplace.extensionGetExtension,
  ).getApiResource,
  /** Get all open extension orders for given project */
  extensionGetProjectExtensionInstanceOrders: new ApiCallAsyncResourceFactory(
    descriptors.extensionGetProjectExtensionInstanceOrders,
    baseClient.marketplace.extensionGetProjectExtensionInstanceOrders,
  ).getApiResource,
  /** Get the public key to verify the webhook signature. */
  extensionGetPublicKey: new ApiCallAsyncResourceFactory(
    descriptors.extensionGetPublicKey,
    baseClient.marketplace.extensionGetPublicKey,
  ).getApiResource,
  /** List Contributors. */
  extensionListContributors: new ApiCallAsyncResourceFactory(
    descriptors.extensionListContributors,
    baseClient.marketplace.extensionListContributors,
  ).getApiResource,
  /** List Extensions. */
  extensionListExtensions: new ApiCallAsyncResourceFactory(
    descriptors.extensionListExtensions,
    baseClient.marketplace.extensionListExtensions,
  ).getApiResource,
  /** List Extensions of own contributor. */
  extensionListOwnExtensions: new ApiCallAsyncResourceFactory(
    descriptors.extensionListOwnExtensions,
    baseClient.marketplace.extensionListOwnExtensions,
  ).getApiResource,
  /** List Scopes. */
  extensionListScopes: new ApiCallAsyncResourceFactory(
    descriptors.extensionListScopes,
    baseClient.marketplace.extensionListScopes,
  ).getApiResource,
  /** Get payment method details */
  customerGetPaymentMethod: new ApiCallAsyncResourceFactory(
    descriptors.marketplaceCustomerGetPaymentMethod,
    baseClient.marketplace.customerGetPaymentMethod,
  ).getApiResource,
});

const buildConversationApi = (baseClient: MittwaldAPIV2Client) => ({
  /** Get all conversation the authenticated user has created or has access to. */
  listConversations: new ApiCallAsyncResourceFactory(
    descriptors.conversationListConversations,
    baseClient.conversation.listConversations,
  ).getApiResource,
  /** Get all message of the conversation. */
  listMessagesByConversation: new ApiCallAsyncResourceFactory(
    descriptors.conversationListMessagesByConversation,
    baseClient.conversation.listMessagesByConversation,
  ).getApiResource,
  /** Get a specific conversation category. */
  getCategory: new ApiCallAsyncResourceFactory(
    descriptors.conversationGetCategory,
    baseClient.conversation.getCategory,
  ).getApiResource,
  /** Get members of a support conversation. */
  getConversationMembers: new ApiCallAsyncResourceFactory(
    descriptors.conversationGetConversationMembers,
    baseClient.conversation.getConversationMembers,
  ).getApiResource,
  /** Get preferences for customer conversations. */
  getConversationPreferencesOfCustomer: new ApiCallAsyncResourceFactory(
    descriptors.conversationGetConversationPreferencesOfCustomer,
    baseClient.conversation.getConversationPreferencesOfCustomer,
  ).getApiResource,
  /** Get a support conversation. */
  getConversation: new ApiCallAsyncResourceFactory(
    descriptors.conversationGetConversation,
    baseClient.conversation.getConversation,
  ).getApiResource,
  /** Request an access token for the File belonging to the Conversation. */
  getFileAccessToken: new ApiCallAsyncResourceFactory(
    descriptors.conversationGetFileAccessToken,
    baseClient.conversation.getFileAccessToken,
  ).getApiResource,
  /** Get all conversation categories. */
  listCategories: new ApiCallAsyncResourceFactory(
    descriptors.conversationListCategories,
    baseClient.conversation.listCategories,
  ).getApiResource,
});

const buildCronjobApi = (baseClient: MittwaldAPIV2Client) => ({
  /** List Cronjobs belonging to a Project. */
  listCronjobs: new ApiCallAsyncResourceFactory(
    descriptors.cronjobListCronjobs,
    baseClient.cronjob.listCronjobs,
  ).getApiResource,
  /** List CronjobExecutions belonging to a Cronjob. */
  listExecutions: new ApiCallAsyncResourceFactory(
    descriptors.cronjobListExecutions,
    baseClient.cronjob.listExecutions,
  ).getApiResource,
  /** Get a Cronjob. */
  getCronjob: new ApiCallAsyncResourceFactory(
    descriptors.cronjobGetCronjob,
    baseClient.cronjob.getCronjob,
  ).getApiResource,
  /** Get a CronjobExecution. */
  getExecution: new ApiCallAsyncResourceFactory(
    descriptors.cronjobGetExecution,
    baseClient.cronjob.getExecution,
  ).getApiResource,
});

const buildCustomerApi = (baseClient: MittwaldAPIV2Client) => ({
  /** List Invites belonging to a Customer. */
  listInvitesForCustomer: new ApiCallAsyncResourceFactory(
    descriptors.customerListInvitesForCustomer,
    baseClient.customer.listInvitesForCustomer,
  ).getApiResource,
  /** Get all customer profiles the authenticated user has access to. */
  listCustomers: new ApiCallAsyncResourceFactory(
    descriptors.customerListCustomers,
    baseClient.customer.listCustomers,
  ).getApiResource,
  /** Gets the Wallet of the Customer. */
  getWallet: new ApiCallAsyncResourceFactory(
    descriptors.customerGetWallet,
    baseClient.customer.getWallet,
  ).getApiResource,
  /** Get a CustomerInvite. */
  getCustomerInvite: new ApiCallAsyncResourceFactory(
    descriptors.customerGetCustomerInvite,
    baseClient.customer.getCustomerInvite,
  ).getApiResource,
  /** Get a CustomerMembership. */
  getCustomerMembership: new ApiCallAsyncResourceFactory(
    descriptors.customerGetCustomerMembership,
    baseClient.customer.getCustomerMembership,
  ).getApiResource,
  /** Get a customer profile. */
  getCustomer: new ApiCallAsyncResourceFactory(
    descriptors.customerGetCustomer,
    baseClient.customer.getCustomer,
  ).getApiResource,
  /** Get a CustomerInvite by token. */
  getCustomerTokenInvite: new ApiCallAsyncResourceFactory(
    descriptors.customerGetCustomerTokenInvite,
    baseClient.customer.getCustomerTokenInvite,
  ).getApiResource,
  /** Check if the customer profile has a valid contract partner configured. */
  isCustomerLegallyCompetent: new ApiCallAsyncResourceFactory(
    descriptors.customerIsCustomerLegallyCompetent,
    baseClient.customer.isCustomerLegallyCompetent,
  ).getApiResource,
  /** List CustomerInvites belonging to the executing user. */
  listCustomerInvites: new ApiCallAsyncResourceFactory(
    descriptors.customerListCustomerInvites,
    baseClient.customer.listCustomerInvites,
  ).getApiResource,
  /** List CustomerMemberships belonging to the executing user. */
  listCustomerMemberships: new ApiCallAsyncResourceFactory(
    descriptors.customerListCustomerMemberships,
    baseClient.customer.listCustomerMemberships,
  ).getApiResource,
  /** List Memberships belonging to a Customer. */
  listMembershipsForCustomer: new ApiCallAsyncResourceFactory(
    descriptors.customerListMembershipsForCustomer,
    baseClient.customer.listMembershipsForCustomer,
  ).getApiResource,
});

const buildDatabaseApi = (baseClient: MittwaldAPIV2Client) => ({
  /** List MySQLDatabases belonging to a Project. */
  listMysqlDatabases: new ApiCallAsyncResourceFactory(
    descriptors.databaseListMysqlDatabases,
    baseClient.database.listMysqlDatabases,
  ).getApiResource,
  /** List MySQLUsers belonging to a Database. */
  listMysqlUsers: new ApiCallAsyncResourceFactory(
    descriptors.databaseListMysqlUsers,
    baseClient.database.listMysqlUsers,
  ).getApiResource,
  /** List RedisDatabases belonging to a Project. */
  listRedisDatabases: new ApiCallAsyncResourceFactory(
    descriptors.databaseListRedisDatabases,
    baseClient.database.listRedisDatabases,
  ).getApiResource,
  /** Get a MySQLDatabase. */
  getMysqlDatabase: new ApiCallAsyncResourceFactory(
    descriptors.databaseGetMysqlDatabase,
    baseClient.database.getMysqlDatabase,
  ).getApiResource,
  /** Get a MySQLUser. */
  getMysqlUser: new ApiCallAsyncResourceFactory(
    descriptors.databaseGetMysqlUser,
    baseClient.database.getMysqlUser,
  ).getApiResource,
  /** Get a RedisDatabase. */
  getRedisDatabase: new ApiCallAsyncResourceFactory(
    descriptors.databaseGetRedisDatabase,
    baseClient.database.getRedisDatabase,
  ).getApiResource,
  /** Get a MySQLUser's PhpMyAdmin-URL. */
  getMysqlUserPhpMyAdminUrl: new ApiCallAsyncResourceFactory(
    descriptors.databaseGetMysqlUserPhpMyAdminUrl,
    baseClient.database.getMysqlUserPhpMyAdminUrl,
  ).getApiResource,
  /** List available MySQL character sets and collations, optionally filtered by a MySQLVersion. */
  listMysqlCharsets: new ApiCallAsyncResourceFactory(
    descriptors.databaseListMysqlCharsets,
    baseClient.database.listMysqlCharsets,
  ).getApiResource,
  /** List MySQLVersions. */
  listMysqlVersions: new ApiCallAsyncResourceFactory(
    descriptors.databaseListMysqlVersions,
    baseClient.database.listMysqlVersions,
  ).getApiResource,
  /** List RedisVersions. */
  listRedisVersions: new ApiCallAsyncResourceFactory(
    descriptors.databaseListRedisVersions,
    baseClient.database.listRedisVersions,
  ).getApiResource,
});

const buildDomainApi = (baseClient: MittwaldAPIV2Client) => ({
  /** List Domains */
  listDomains: new ApiCallAsyncResourceFactory(
    descriptors.domainListDomains,
    baseClient.domain.listDomains,
  ).getApiResource,
  /** Get a DNSZone. */
  dnsGetDnsZone: new ApiCallAsyncResourceFactory(
    descriptors.dnsGetDnsZone,
    baseClient.domain.dnsGetDnsZone,
  ).getApiResource,
  /** List DNSZones belonging to a Project. */
  dnsListDnsZones: new ApiCallAsyncResourceFactory(
    descriptors.dnsListDnsZones,
    baseClient.domain.dnsListDnsZones,
  ).getApiResource,
  /** Get a Domain. */
  getDomain: new ApiCallAsyncResourceFactory(
    descriptors.domainGetDomain,
    baseClient.domain.getDomain,
  ).getApiResource,
  /** Get the latest screenshot's FileReference belonging to a Domain. */
  getLatestScreenshot: new ApiCallAsyncResourceFactory(
    descriptors.domainGetLatestScreenshot,
    baseClient.domain.getLatestScreenshot,
  ).getApiResource,
  /** List the contact schemas for a TLD. */
  listTldContactSchemas: new ApiCallAsyncResourceFactory(
    descriptors.domainListTldContactSchemas,
    baseClient.domain.listTldContactSchemas,
  ).getApiResource,
  /** List TLDs. */
  listTlds: new ApiCallAsyncResourceFactory(
    descriptors.domainListTlds,
    baseClient.domain.listTlds,
  ).getApiResource,
  /** Suggest a list of domains based on a prompt using AI. */
  suggest: new ApiCallAsyncResourceFactory(
    descriptors.domainSuggest,
    baseClient.domain.suggest,
  ).getApiResource,
  /** List Ingresses. */
  ingressListIngresses: new ApiCallAsyncResourceFactory(
    descriptors.ingressListIngresses,
    baseClient.domain.ingressListIngresses,
  ).getApiResource,
  /** Get an Ingress. */
  ingressGetIngress: new ApiCallAsyncResourceFactory(
    descriptors.ingressGetIngress,
    baseClient.domain.ingressGetIngress,
  ).getApiResource,
  /** List CertificateRequests belonging to a Project or an Ingress. */
  sslListCertificateRequests: new ApiCallAsyncResourceFactory(
    descriptors.sslListCertificateRequests,
    baseClient.domain.sslListCertificateRequests,
  ).getApiResource,
  /** Get a CertificateRequest. */
  sslGetCertificateRequest: new ApiCallAsyncResourceFactory(
    descriptors.sslGetCertificateRequest,
    baseClient.domain.sslGetCertificateRequest,
  ).getApiResource,
  /** Get a Certificate. */
  sslGetCertificate: new ApiCallAsyncResourceFactory(
    descriptors.sslGetCertificate,
    baseClient.domain.sslGetCertificate,
  ).getApiResource,
  /** List Certificates belonging to a Project or an Ingress. */
  sslListCertificates: new ApiCallAsyncResourceFactory(
    descriptors.sslListCertificates,
    baseClient.domain.sslListCertificates,
  ).getApiResource,
});

const buildFileApi = (baseClient: MittwaldAPIV2Client) => ({
  /** Get a File's meta. */
  getFileMeta: new ApiCallAsyncResourceFactory(
    descriptors.fileGetFileMeta,
    baseClient.file.getFileMeta,
  ).getApiResource,
  /** Get a FileUploadToken's rules. */
  getFileUploadTokenRules: new ApiCallAsyncResourceFactory(
    descriptors.fileGetFileUploadTokenRules,
    baseClient.file.getFileUploadTokenRules,
  ).getApiResource,
  /** Get a FileUploadType's rules. */
  getFileUploadTypeRules: new ApiCallAsyncResourceFactory(
    descriptors.fileGetFileUploadTypeRules,
    baseClient.file.getFileUploadTypeRules,
  ).getApiResource,
  /** Get a File. */
  getFile: new ApiCallAsyncResourceFactory(
    descriptors.fileGetFile,
    baseClient.file.getFile,
  ).getApiResource,
  /** Get a File with user-friendly url. */
  getFileWithName: new ApiCallAsyncResourceFactory(
    descriptors.fileGetFileWithName,
    baseClient.file.getFileWithName,
  ).getApiResource,
});

const buildLeadFyndrApi = (baseClient: MittwaldAPIV2Client) => ({
  /** Get your LeadFyndr request. */
  leadfyndrGetLeadFyndrProfileRequest: new ApiCallAsyncResourceFactory(
    descriptors.leadfyndrGetLeadFyndrProfileRequest,
    baseClient.leadFyndr.leadfyndrGetLeadFyndrProfileRequest,
  ).getApiResource,
  /** Get cities in DACH. */
  leadfyndrGetCities: new ApiCallAsyncResourceFactory(
    descriptors.leadfyndrGetCities,
    baseClient.leadFyndr.leadfyndrGetCities,
  ).getApiResource,
  /** Get lead tariff options. How many leads did you unlock this month? */
  leadfyndrGetLeadFyndrProfileTariffOptions: new ApiCallAsyncResourceFactory(
    descriptors.leadfyndrGetLeadFyndrProfileTariffOptions,
    baseClient.leadFyndr.leadfyndrGetLeadFyndrProfileTariffOptions,
  ).getApiResource,
  /** Get your LeadFyndr profile. */
  leadfyndrGetLeadFyndrProfile: new ApiCallAsyncResourceFactory(
    descriptors.leadfyndrGetLeadFyndrProfile,
    baseClient.leadFyndr.leadfyndrGetLeadFyndrProfile,
  ).getApiResource,
  /** Get a simple lead. Use the unlocked route for more detail leads. */
  leadfyndrGetLead: new ApiCallAsyncResourceFactory(
    descriptors.leadfyndrGetLead,
    baseClient.leadFyndr.leadfyndrGetLead,
  ).getApiResource,
  /** Get a detail of a unlocked lead. Organisation can unlock leads. */
  leadfyndrGetUnlockedLead: new ApiCallAsyncResourceFactory(
    descriptors.leadfyndrGetUnlockedLead,
    baseClient.leadFyndr.leadfyndrGetUnlockedLead,
  ).getApiResource,
  /** Get all leads. Use the unlocked routes for more lead details. */
  leadfyndrListLeads: new ApiCallAsyncResourceFactory(
    descriptors.leadfyndrListLeads,
    baseClient.leadFyndr.leadfyndrListLeads,
  ).getApiResource,
  /** Get all unlocked leads. Organisation can unlock leads. */
  leadfyndrListUnlockedLeads: new ApiCallAsyncResourceFactory(
    descriptors.leadfyndrListUnlockedLeads,
    baseClient.leadFyndr.leadfyndrListUnlockedLeads,
  ).getApiResource,
});

const buildMailApi = (baseClient: MittwaldAPIV2Client) => ({
  /** List DeliveryBoxes belonging to a Project. */
  listDeliveryBoxes: new ApiCallAsyncResourceFactory(
    descriptors.mailListDeliveryBoxes,
    baseClient.mail.listDeliveryBoxes,
  ).getApiResource,
  /** List MailAddresses belonging to a Project. */
  listMailAddresses: new ApiCallAsyncResourceFactory(
    descriptors.mailListMailAddresses,
    baseClient.mail.listMailAddresses,
  ).getApiResource,
  /** Get a DeliveryBox. */
  getDeliveryBox: new ApiCallAsyncResourceFactory(
    descriptors.mailGetDeliveryBox,
    baseClient.mail.getDeliveryBox,
  ).getApiResource,
  /** Get a MailAddress. */
  getMailAddress: new ApiCallAsyncResourceFactory(
    descriptors.mailGetMailAddress,
    baseClient.mail.getMailAddress,
  ).getApiResource,
  /** List mail settings of a Project. */
  listProjectMailSettings: new ApiCallAsyncResourceFactory(
    descriptors.mailListProjectMailSettings,
    baseClient.mail.listProjectMailSettings,
  ).getApiResource,
<<<<<<< HEAD
  /** Get a Migration. */
  migrationGetMigration: new ApiCallAsyncResourceFactory(
    descriptors.mailMigrationGetMigration,
    baseClient.mail.migrationGetMigration,
  ).getApiResource,
  /** List Migrations belonging to a Project in customer center or mStudio. */
  migrationListMigrations: new ApiCallAsyncResourceFactory(
    descriptors.mailMigrationListMigrations,
    baseClient.mail.migrationListMigrations,
=======
  /** List backups belonging to a MailAddress. */
  listBackupsForMailAddress: new ApiCallAsyncResourceFactory(
    descriptors.mailListBackupsForMailAddress,
    baseClient.mail.listBackupsForMailAddress,
>>>>>>> f4bd97bc
  ).getApiResource,
});

const buildMiscApi = (baseClient: MittwaldAPIV2Client) => ({
  /** Get a list of currently active llm models. */
  getLlmModelsExperimental: new ApiCallAsyncResourceFactory(
    descriptors.miscGetLlmModelsExperimental,
    baseClient.misc.getLlmModelsExperimental,
  ).getApiResource,
});

const buildNotificationApi = (baseClient: MittwaldAPIV2Client) => ({
  /** Getting the subscription status of the subscription. */
  newsletterGetInfo: new ApiCallAsyncResourceFactory(
    descriptors.newsletterGetInfo,
    baseClient.notification.newsletterGetInfo,
  ).getApiResource,
  /** Get the counts for unread notifications of the user. */
  scountUnreadNotifications: new ApiCallAsyncResourceFactory(
    descriptors.notificationsCountUnreadNotifications,
    baseClient.notification.scountUnreadNotifications,
  ).getApiResource,
  /** List all unread notifications. */
  slistNotifications: new ApiCallAsyncResourceFactory(
    descriptors.notificationsListNotifications,
    baseClient.notification.slistNotifications,
  ).getApiResource,
});

const buildPageInsightsApi = (baseClient: MittwaldAPIV2Client) => ({
  /** Get detailed performance data for a given domain and path. */
  pageinsightsGetPerformanceData: new ApiCallAsyncResourceFactory(
    descriptors.pageinsightsGetPerformanceData,
    baseClient.pageInsights.pageinsightsGetPerformanceData,
  ).getApiResource,
  /** Get all data for a given strace. */
  pageinsightsGetStraceData: new ApiCallAsyncResourceFactory(
    descriptors.pageinsightsGetStraceData,
    baseClient.pageInsights.pageinsightsGetStraceData,
  ).getApiResource,
  /** List websites (specified as domain and path) from a project where performance data is available. */
  pageinsightsListPerformanceDataForProject: new ApiCallAsyncResourceFactory(
    descriptors.pageinsightsListPerformanceDataForProject,
    baseClient.pageInsights.pageinsightsListPerformanceDataForProject,
  ).getApiResource,
});

const buildUserApi = (baseClient: MittwaldAPIV2Client) => ({
  /** Get a PasswordPolicy. */
  passwordValidationGetPasswordPolicy: new ApiCallAsyncResourceFactory(
    descriptors.passwordValidationGetPasswordPolicy,
    baseClient.user.passwordValidationGetPasswordPolicy,
  ).getApiResource,
  /** Get your verified Email-Address. */
  getOwnEmail: new ApiCallAsyncResourceFactory(
    descriptors.userGetOwnEmail,
    baseClient.user.getOwnEmail,
  ).getApiResource,
  /** Get your current multi factor auth status. */
  getMfaStatus: new ApiCallAsyncResourceFactory(
    descriptors.userGetMfaStatus,
    baseClient.user.getMfaStatus,
  ).getApiResource,
  /** List all of your ApiTokens. */
  listApiTokens: new ApiCallAsyncResourceFactory(
    descriptors.userListApiTokens,
    baseClient.user.listApiTokens,
  ).getApiResource,
  /** Get your stored ssh-keys. */
  listSshKeys: new ApiCallAsyncResourceFactory(
    descriptors.userListSshKeys,
    baseClient.user.listSshKeys,
  ).getApiResource,
  /** Get a specific ApiToken. */
  getApiToken: new ApiCallAsyncResourceFactory(
    descriptors.userGetApiToken,
    baseClient.user.getApiToken,
  ).getApiResource,
  /** Get a specific stored ssh-key. */
  getSshKey: new ApiCallAsyncResourceFactory(
    descriptors.userGetSshKey,
    baseClient.user.getSshKey,
  ).getApiResource,
  /** The timestamp of your latest password change. */
  getPasswordUpdatedAt: new ApiCallAsyncResourceFactory(
    descriptors.userGetPasswordUpdatedAt,
    baseClient.user.getPasswordUpdatedAt,
  ).getApiResource,
  /** Get personalized settings. */
  getPersonalizedSettings: new ApiCallAsyncResourceFactory(
    descriptors.userGetPersonalizedSettings,
    baseClient.user.getPersonalizedSettings,
  ).getApiResource,
  /** Get poll settings for the specified user. */
  getPollStatus: new ApiCallAsyncResourceFactory(
    descriptors.userGetPollStatus,
    baseClient.user.getPollStatus,
  ).getApiResource,
  /** Get a specific session. */
  getSession: new ApiCallAsyncResourceFactory(
    descriptors.userGetSession,
    baseClient.user.getSession,
  ).getApiResource,
  /** Get profile information for a user. */
  getUser: new ApiCallAsyncResourceFactory(
    descriptors.userGetUser,
    baseClient.user.getUser,
  ).getApiResource,
  /** Submitted feedback of the given user. */
  listFeedback: new ApiCallAsyncResourceFactory(
    descriptors.userListFeedback,
    baseClient.user.listFeedback,
  ).getApiResource,
  /** List all sessions. */
  listSessions: new ApiCallAsyncResourceFactory(
    descriptors.userListSessions,
    baseClient.user.listSessions,
  ).getApiResource,
  /** Obtain authorization from the resource owner. */
  oauthGetAuthorization: new ApiCallAsyncResourceFactory(
    descriptors.userOauthGetAuthorization,
    baseClient.user.oauthGetAuthorization,
  ).getApiResource,
  /** Request a support code. */
  supportCodeRequest: new ApiCallAsyncResourceFactory(
    descriptors.userSupportCodeRequest,
    baseClient.user.supportCodeRequest,
  ).getApiResource,
});

const buildProjectApi = (baseClient: MittwaldAPIV2Client) => ({
  /** Get a list of already created llm licences. */
  getLlmLicencesExperimental: new ApiCallAsyncResourceFactory(
    descriptors.projectGetLlmLicencesExperimental,
    baseClient.project.getLlmLicencesExperimental,
  ).getApiResource,
  /** List Invites belonging to a Project. */
  listInvitesForProject: new ApiCallAsyncResourceFactory(
    descriptors.projectListInvitesForProject,
    baseClient.project.listInvitesForProject,
  ).getApiResource,
  /** Get a ProjectInvite. */
  getProjectInvite: new ApiCallAsyncResourceFactory(
    descriptors.projectGetProjectInvite,
    baseClient.project.getProjectInvite,
  ).getApiResource,
  /** Get a ProjectMembership */
  getProjectMembership: new ApiCallAsyncResourceFactory(
    descriptors.projectGetProjectMembership,
    baseClient.project.getProjectMembership,
  ).getApiResource,
  /** Get a Project. */
  getProject: new ApiCallAsyncResourceFactory(
    descriptors.projectGetProject,
    baseClient.project.getProject,
  ).getApiResource,
  /** Get a licence of a project. */
  getLlmLicenceExperimental: new ApiCallAsyncResourceFactory(
    descriptors.projectGetLlmLicenceExperimental,
    baseClient.project.getLlmLicenceExperimental,
  ).getApiResource,
  /** Get a ProjectInvite by token. */
  getProjectTokenInvite: new ApiCallAsyncResourceFactory(
    descriptors.projectGetProjectTokenInvite,
    baseClient.project.getProjectTokenInvite,
  ).getApiResource,
  /** Get the executing user's membership in a Project. */
  getSelfMembershipForProject: new ApiCallAsyncResourceFactory(
    descriptors.projectGetSelfMembershipForProject,
    baseClient.project.getSelfMembershipForProject,
  ).getApiResource,
  /** Get a Server. */
  getServer: new ApiCallAsyncResourceFactory(
    descriptors.projectGetServer,
    baseClient.project.getServer,
  ).getApiResource,
  /** List Memberships belonging to a Project. */
  listMembershipsForProject: new ApiCallAsyncResourceFactory(
    descriptors.projectListMembershipsForProject,
    baseClient.project.listMembershipsForProject,
  ).getApiResource,
  /** List ProjectInvites belonging to the executing user. */
  listProjectInvites: new ApiCallAsyncResourceFactory(
    descriptors.projectListProjectInvites,
    baseClient.project.listProjectInvites,
  ).getApiResource,
  /** List ProjectMemberships belonging to the executing user. */
  listProjectMemberships: new ApiCallAsyncResourceFactory(
    descriptors.projectListProjectMemberships,
    baseClient.project.listProjectMemberships,
  ).getApiResource,
  /** List Projects belonging to the executing user. */
  listProjects: new ApiCallAsyncResourceFactory(
    descriptors.projectListProjects,
    baseClient.project.listProjects,
  ).getApiResource,
  /** List Servers belonging to the executing user. */
  listServers: new ApiCallAsyncResourceFactory(
    descriptors.projectListServers,
    baseClient.project.listServers,
  ).getApiResource,
  /** Get storage space Statistics belonging to a Project. */
  storagespaceGetProjectStatistics: new ApiCallAsyncResourceFactory(
    descriptors.storagespaceGetProjectStatistics,
    baseClient.project.storagespaceGetProjectStatistics,
  ).getApiResource,
  /** Get storage space Statistics belonging to a Server. */
  storagespaceGetServerStatistics: new ApiCallAsyncResourceFactory(
    descriptors.storagespaceGetServerStatistics,
    baseClient.project.storagespaceGetServerStatistics,
  ).getApiResource,
});

const buildProjectFileSystemApi = (baseClient: MittwaldAPIV2Client) => ({
  /** List directories belonging to a Project. */
  getDirectories: new ApiCallAsyncResourceFactory(
    descriptors.projectFileSystemGetDirectories,
    baseClient.projectFileSystem.getDirectories,
  ).getApiResource,
  /** Get a Project directory filesystem usage. */
  getDiskUsage: new ApiCallAsyncResourceFactory(
    descriptors.projectFileSystemGetDiskUsage,
    baseClient.projectFileSystem.getDiskUsage,
  ).getApiResource,
  /** Get a Project file's content. */
  getFileContent: new ApiCallAsyncResourceFactory(
    descriptors.projectFileSystemGetFileContent,
    baseClient.projectFileSystem.getFileContent,
  ).getApiResource,
  /** Get a Project's file/filesystem authorization token. */
  getJwt: new ApiCallAsyncResourceFactory(
    descriptors.projectFileSystemGetJwt,
    baseClient.projectFileSystem.getJwt,
  ).getApiResource,
  /** Get a Project file's information. */
  listFiles: new ApiCallAsyncResourceFactory(
    descriptors.projectFileSystemListFiles,
    baseClient.projectFileSystem.listFiles,
  ).getApiResource,
});

const buildSshsftpUserApi = (baseClient: MittwaldAPIV2Client) => ({
  /** Get all SFTPUsers for a Project. */
  sftpUserListSftpUsers: new ApiCallAsyncResourceFactory(
    descriptors.sftpUserListSftpUsers,
    baseClient.sshsftpUser.sftpUserListSftpUsers,
  ).getApiResource,
  /** Get an SFTPUser. */
  sftpUserGetSftpUser: new ApiCallAsyncResourceFactory(
    descriptors.sftpUserGetSftpUser,
    baseClient.sshsftpUser.sftpUserGetSftpUser,
  ).getApiResource,
  /** Get all SSHUsers for a Project. */
  sshUserListSshUsers: new ApiCallAsyncResourceFactory(
    descriptors.sshUserListSshUsers,
    baseClient.sshsftpUser.sshUserListSshUsers,
  ).getApiResource,
  /** Get an SSHUser. */
  sshUserGetSshUser: new ApiCallAsyncResourceFactory(
    descriptors.sshUserGetSshUser,
    baseClient.sshsftpUser.sshUserGetSshUser,
  ).getApiResource,
});

export class MittwaldAPIV2ClientReact {
  /** The App API allows you to manage your apps within a project, and all the system softwares that are installed as dependencies. */
  public readonly app: ReturnType<typeof buildAppApi>;

  /** The article API allows you to read article information. */
  public readonly article: ReturnType<typeof buildArticleApi>;

  /** The backup API allows you to manage your project backups. */
  public readonly backup: ReturnType<typeof buildBackupApi>;

  /** The container API allows you to manage your stacks, containers, volumes and registries. */
  public readonly container: ReturnType<typeof buildContainerApi>;

  /** The contract API allows you to manage your contracts and orders */
  public readonly contract: ReturnType<typeof buildContractApi>;

  /** The marketplace API allows you to manage extensions and more information regaring the marketplace. */
  public readonly marketplace: ReturnType<typeof buildMarketplaceApi>;

  /** The conversation API allows you to manage your support conversations. */
  public readonly conversation: ReturnType<typeof buildConversationApi>;

  /** The cronjob API allows you to manage cronjobs within a project. */
  public readonly cronjob: ReturnType<typeof buildCronjobApi>;

  /** The customer API allows you to manage your own organizations and users. */
  public readonly customer: ReturnType<typeof buildCustomerApi>;

  /** The database API allows you to manage your databases, like MySQL and Redis databases. */
  public readonly database: ReturnType<typeof buildDatabaseApi>;

  /** The domain API allows you to manage your domains, DNS records, SSL certificates and ingress resources. */
  public readonly domain: ReturnType<typeof buildDomainApi>;

  /** The file API allows you to manage your files, for example for conversations attachments and avatar uploads. */
  public readonly file: ReturnType<typeof buildFileApi>;

  /** The lead fyndr api allow you to manage you leads and your fyndr profile. */
  public readonly leadFyndr: ReturnType<typeof buildLeadFyndrApi>;

  /** The mail API allows you to manage your mail accounts. */
  public readonly mail: ReturnType<typeof buildMailApi>;

  /** API endpoints that are not related to any specific API domain */
  public readonly misc: ReturnType<typeof buildMiscApi>;

  /** The notification API allows you to manage your notifications. */
  public readonly notification: ReturnType<typeof buildNotificationApi>;

  /** The page insights API allows you to get page insights information. */
  public readonly pageInsights: ReturnType<typeof buildPageInsightsApi>;

  /** The user API allows you to manage your own user and access information of other users that might be visible to you. */
  public readonly user: ReturnType<typeof buildUserApi>;

  /** The project API allows you to manage your projects, and also any kinds of user memberships concerning these projects. */
  public readonly project: ReturnType<typeof buildProjectApi>;

  /** The filesystem API allows you to directly access the filesystem of your project. */
  public readonly projectFileSystem: ReturnType<
    typeof buildProjectFileSystemApi
  >;

  /** The SSH/SFTP User API allows you to manage your SSH/SFTP users within a project. */
  public readonly sshsftpUser: ReturnType<typeof buildSshsftpUserApi>;

  private constructor(baseClient: MittwaldAPIV2Client) {
    this.app = buildAppApi(baseClient);

    this.article = buildArticleApi(baseClient);

    this.backup = buildBackupApi(baseClient);

    this.container = buildContainerApi(baseClient);

    this.contract = buildContractApi(baseClient);

    this.marketplace = buildMarketplaceApi(baseClient);

    this.conversation = buildConversationApi(baseClient);

    this.cronjob = buildCronjobApi(baseClient);

    this.customer = buildCustomerApi(baseClient);

    this.database = buildDatabaseApi(baseClient);

    this.domain = buildDomainApi(baseClient);

    this.file = buildFileApi(baseClient);

    this.leadFyndr = buildLeadFyndrApi(baseClient);

    this.mail = buildMailApi(baseClient);

    this.misc = buildMiscApi(baseClient);

    this.notification = buildNotificationApi(baseClient);

    this.pageInsights = buildPageInsightsApi(baseClient);

    this.user = buildUserApi(baseClient);

    this.project = buildProjectApi(baseClient);

    this.projectFileSystem = buildProjectFileSystemApi(baseClient);

    this.sshsftpUser = buildSshsftpUserApi(baseClient);
  }

  public static fromBaseClient(
    baseClient: MittwaldAPIV2Client,
  ): MittwaldAPIV2ClientReact {
    return new MittwaldAPIV2ClientReact(baseClient);
  }
}<|MERGE_RESOLUTION|>--- conflicted
+++ resolved
@@ -726,22 +726,10 @@
     descriptors.mailListProjectMailSettings,
     baseClient.mail.listProjectMailSettings,
   ).getApiResource,
-<<<<<<< HEAD
-  /** Get a Migration. */
-  migrationGetMigration: new ApiCallAsyncResourceFactory(
-    descriptors.mailMigrationGetMigration,
-    baseClient.mail.migrationGetMigration,
-  ).getApiResource,
-  /** List Migrations belonging to a Project in customer center or mStudio. */
-  migrationListMigrations: new ApiCallAsyncResourceFactory(
-    descriptors.mailMigrationListMigrations,
-    baseClient.mail.migrationListMigrations,
-=======
   /** List backups belonging to a MailAddress. */
   listBackupsForMailAddress: new ApiCallAsyncResourceFactory(
     descriptors.mailListBackupsForMailAddress,
     baseClient.mail.listBackupsForMailAddress,
->>>>>>> f4bd97bc
   ).getApiResource,
 });
 
