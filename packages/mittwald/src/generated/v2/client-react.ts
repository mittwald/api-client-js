/* eslint-disable */
/* prettier-ignore */
/* This file is auto-generated with acg (@mittwald/api-code-generator) */
import MittwaldAPIV2Client from "./client.js";
import { ApiCallAsyncResourceFactory } from "@mittwald/api-client-commons/react";
import * as descriptors from "./descriptors.js";
export * from "@mittwald/react-use-promise";

const buildAiHostingApi = (baseClient: MittwaldAPIV2Client) => ({
  /** Get a list of already created llm licences. */
  customerGetLlmLicences: new ApiCallAsyncResourceFactory(
    descriptors.aiHostingCustomerGetLlmLicences,
    baseClient.aiHosting.customerGetLlmLicences,
  ).getApiResource,
  /** Get a licence of a customer. */
  customerGetLlmLicence: new ApiCallAsyncResourceFactory(
    descriptors.aiHostingCustomerGetLlmLicence,
    baseClient.aiHosting.customerGetLlmLicence,
  ).getApiResource,
  /** Get llm tariff and usages of a customer. */
  customerGetLlmTariffOptions: new ApiCallAsyncResourceFactory(
    descriptors.aiHostingCustomerGetLlmTariffOptions,
    baseClient.aiHosting.customerGetLlmTariffOptions,
  ).getApiResource,
  /** Get a list of currently active llm models. */
  getLlmModels: new ApiCallAsyncResourceFactory(
    descriptors.aiHostingGetLlmModels,
    baseClient.aiHosting.getLlmModels,
  ).getApiResource,
  /** Get a list of already created llm licences of a project. */
  projectGetLlmLicences: new ApiCallAsyncResourceFactory(
    descriptors.aiHostingProjectGetLlmLicences,
    baseClient.aiHosting.projectGetLlmLicences,
  ).getApiResource,
  /** Get a licence of a project. */
  projectGetLlmLicence: new ApiCallAsyncResourceFactory(
    descriptors.aiHostingProjectGetLlmLicence,
    baseClient.aiHosting.projectGetLlmLicence,
  ).getApiResource,
  /** Get llm tariff and usages of a project. Same as the customer route, but less details. */
  projectGetLlmTariffOptions: new ApiCallAsyncResourceFactory(
    descriptors.aiHostingProjectGetLlmTariffOptions,
    baseClient.aiHosting.projectGetLlmTariffOptions,
  ).getApiResource,
});

const buildAppApi = (baseClient: MittwaldAPIV2Client) => ({
  /** Get an App. */
  getApp: new ApiCallAsyncResourceFactory(
    descriptors.appGetApp,
    baseClient.app.getApp,
  ).getApiResource,
  /** Get an AppInstallation. */
  getAppinstallation: new ApiCallAsyncResourceFactory(
    descriptors.appGetAppinstallation,
    baseClient.app.getAppinstallation,
  ).getApiResource,
  /** Get an AppVersion. */
  getAppversion: new ApiCallAsyncResourceFactory(
    descriptors.appGetAppversion,
    baseClient.app.getAppversion,
  ).getApiResource,
  /** Get the installed `SystemSoftware' for a specific `AppInstallation`. */
  getInstalledSystemsoftwareForAppinstallation: new ApiCallAsyncResourceFactory(
    descriptors.appGetInstalledSystemsoftwareForAppinstallation,
    baseClient.app.getInstalledSystemsoftwareForAppinstallation,
  ).getApiResource,
  /** Get the missing requirements of an appInstallation for a specific target AppVersion. */
  getMissingDependenciesForAppinstallation: new ApiCallAsyncResourceFactory(
    descriptors.appGetMissingDependenciesForAppinstallation,
    baseClient.app.getMissingDependenciesForAppinstallation,
  ).getApiResource,
  /** Get a SystemSoftware. */
  getSystemsoftware: new ApiCallAsyncResourceFactory(
    descriptors.appGetSystemsoftware,
    baseClient.app.getSystemsoftware,
  ).getApiResource,
  /** Get a SystemSoftwareVersion. */
  getSystemsoftwareversion: new ApiCallAsyncResourceFactory(
    descriptors.appGetSystemsoftwareversion,
    baseClient.app.getSystemsoftwareversion,
  ).getApiResource,
  /** List AppInstallations that a user has access to. */
  listAppinstallationsForUser: new ApiCallAsyncResourceFactory(
    descriptors.appListAppinstallationsForUser,
    baseClient.app.listAppinstallationsForUser,
  ).getApiResource,
  /** List AppInstallations belonging to a Project. */
  listAppinstallations: new ApiCallAsyncResourceFactory(
    descriptors.appListAppinstallations,
    baseClient.app.listAppinstallations,
  ).getApiResource,
  /** List Apps. */
  listApps: new ApiCallAsyncResourceFactory(
    descriptors.appListApps,
    baseClient.app.listApps,
  ).getApiResource,
  /** List AppVersions belonging to an App. */
  listAppversions: new ApiCallAsyncResourceFactory(
    descriptors.appListAppversions,
    baseClient.app.listAppversions,
  ).getApiResource,
  /** List SystemSoftwares. */
  listSystemsoftwares: new ApiCallAsyncResourceFactory(
    descriptors.appListSystemsoftwares,
    baseClient.app.listSystemsoftwares,
  ).getApiResource,
  /** List SystemSoftwareVersions belonging to a SystemSoftware. */
  listSystemsoftwareversions: new ApiCallAsyncResourceFactory(
    descriptors.appListSystemsoftwareversions,
    baseClient.app.listSystemsoftwareversions,
  ).getApiResource,
  /** List update candidates belonging to an AppVersion. */
  listUpdateCandidatesForAppversion: new ApiCallAsyncResourceFactory(
    descriptors.appListUpdateCandidatesForAppversion,
    baseClient.app.listUpdateCandidatesForAppversion,
  ).getApiResource,
  /** Get runtime status belonging to an AppInstallation. */
  retrieveStatus: new ApiCallAsyncResourceFactory(
    descriptors.appRetrieveStatus,
    baseClient.app.retrieveStatus,
  ).getApiResource,
});

const buildArticleApi = (baseClient: MittwaldAPIV2Client) => ({
  /** Get an Article. */
  getArticle: new ApiCallAsyncResourceFactory(
    descriptors.articleGetArticle,
    baseClient.article.getArticle,
  ).getApiResource,
  /** List Articles. */
  listArticles: new ApiCallAsyncResourceFactory(
    descriptors.articleListArticles,
    baseClient.article.listArticles,
  ).getApiResource,
});

const buildBackupApi = (baseClient: MittwaldAPIV2Client) => ({
  /** List BackupSchedules belonging to a Project. */
  listProjectBackupSchedules: new ApiCallAsyncResourceFactory(
    descriptors.backupListProjectBackupSchedules,
    baseClient.backup.listProjectBackupSchedules,
  ).getApiResource,
  /** List Backups belonging to a Project. */
  listProjectBackups: new ApiCallAsyncResourceFactory(
    descriptors.backupListProjectBackups,
    baseClient.backup.listProjectBackups,
  ).getApiResource,
  /** Get a ProjectBackupSchedule. */
  getProjectBackupSchedule: new ApiCallAsyncResourceFactory(
    descriptors.backupGetProjectBackupSchedule,
    baseClient.backup.getProjectBackupSchedule,
  ).getApiResource,
  /** Get a ProjectBackup. */
  getProjectBackup: new ApiCallAsyncResourceFactory(
    descriptors.backupGetProjectBackup,
    baseClient.backup.getProjectBackup,
  ).getApiResource,
  /** Get table of contents for a ProjectBackup. */
  getProjectBackupDirectories: new ApiCallAsyncResourceFactory(
    descriptors.backupGetProjectBackupDirectories,
    baseClient.backup.getProjectBackupDirectories,
  ).getApiResource,
});

const buildContainerApi = (baseClient: MittwaldAPIV2Client) => ({
  /** List Registries belonging to a Project. */
  listRegistries: new ApiCallAsyncResourceFactory(
    descriptors.containerListRegistries,
    baseClient.container.listRegistries,
  ).getApiResource,
  /** Get a Stack. */
  getStack: new ApiCallAsyncResourceFactory(
    descriptors.containerGetStack,
    baseClient.container.getStack,
  ).getApiResource,
  /** Get a Registry. */
  getRegistry: new ApiCallAsyncResourceFactory(
    descriptors.containerGetRegistry,
    baseClient.container.getRegistry,
  ).getApiResource,
  /** Get a Volume belonging to a Stack. */
  getVolume: new ApiCallAsyncResourceFactory(
    descriptors.containerGetVolume,
    baseClient.container.getVolume,
  ).getApiResource,
  /** Get a ContainerImageConfig. */
  getContainerImageConfig: new ApiCallAsyncResourceFactory(
    descriptors.containerGetContainerImageConfig,
    baseClient.container.getContainerImageConfig,
  ).getApiResource,
  /** Get logs belonging to a Service. */
  getServiceLogs: new ApiCallAsyncResourceFactory(
    descriptors.containerGetServiceLogs,
    baseClient.container.getServiceLogs,
  ).getApiResource,
  /** Get a Service belonging to a Stack. */
  getService: new ApiCallAsyncResourceFactory(
    descriptors.containerGetService,
    baseClient.container.getService,
  ).getApiResource,
  /** List Services belonging to a Project. */
  listServices: new ApiCallAsyncResourceFactory(
    descriptors.containerListServices,
    baseClient.container.listServices,
  ).getApiResource,
  /** List Volumes belonging to a Stack. */
  listStackVolumes: new ApiCallAsyncResourceFactory(
    descriptors.containerListStackVolumes,
    baseClient.container.listStackVolumes,
  ).getApiResource,
  /** List Stacks belonging to a Project. */
  listStacks: new ApiCallAsyncResourceFactory(
    descriptors.containerListStacks,
    baseClient.container.listStacks,
  ).getApiResource,
  /** List Volumes belonging to a Project. */
  listVolumes: new ApiCallAsyncResourceFactory(
    descriptors.containerListVolumes,
    baseClient.container.listVolumes,
  ).getApiResource,
});

const buildContractApi = (baseClient: MittwaldAPIV2Client) => ({
  /** Return the BaseItem of the Contract with the given ID. */
  getBaseItemOfContract: new ApiCallAsyncResourceFactory(
    descriptors.contractGetBaseItemOfContract,
    baseClient.contract.getBaseItemOfContract,
  ).getApiResource,
  /** Return the Contract for the given Certificate. */
  getDetailOfContractByCertificate: new ApiCallAsyncResourceFactory(
    descriptors.contractGetDetailOfContractByCertificate,
    baseClient.contract.getDetailOfContractByCertificate,
  ).getApiResource,
  /** Return the Contract for the given Domain. */
  getDetailOfContractByDomain: new ApiCallAsyncResourceFactory(
    descriptors.contractGetDetailOfContractByDomain,
    baseClient.contract.getDetailOfContractByDomain,
  ).getApiResource,
  /** Return the Contract for the given LeadFyndrProfile. */
  getDetailOfContractByLeadFyndr: new ApiCallAsyncResourceFactory(
    descriptors.contractGetDetailOfContractByLeadFyndr,
    baseClient.contract.getDetailOfContractByLeadFyndr,
  ).getApiResource,
  /** Return the Contract for the given Mail Address. */
  getDetailOfContractByMailAddress: new ApiCallAsyncResourceFactory(
    descriptors.contractGetDetailOfContractByMailAddress,
    baseClient.contract.getDetailOfContractByMailAddress,
  ).getApiResource,
  /** Return the Contract for the given Project. */
  getDetailOfContractByProject: new ApiCallAsyncResourceFactory(
    descriptors.contractGetDetailOfContractByProject,
    baseClient.contract.getDetailOfContractByProject,
  ).getApiResource,
  /** Return the Contract for the given Server. */
  getDetailOfContractByServer: new ApiCallAsyncResourceFactory(
    descriptors.contractGetDetailOfContractByServer,
    baseClient.contract.getDetailOfContractByServer,
  ).getApiResource,
  /** Get the ContractItem with the given ID. */
  getDetailOfContractItem: new ApiCallAsyncResourceFactory(
    descriptors.contractGetDetailOfContractItem,
    baseClient.contract.getDetailOfContractItem,
  ).getApiResource,
  /** Returns the Contract with the given ID. */
  getDetailOfContract: new ApiCallAsyncResourceFactory(
    descriptors.contractGetDetailOfContract,
    baseClient.contract.getDetailOfContract,
  ).getApiResource,
  /** Return a list of Contracts for the given Customer. */
  listContracts: new ApiCallAsyncResourceFactory(
    descriptors.contractListContracts,
    baseClient.contract.listContracts,
  ).getApiResource,
  /** Get details of an Invoice. */
  invoiceDetail: new ApiCallAsyncResourceFactory(
    descriptors.invoiceDetail,
    baseClient.contract.invoiceDetail,
  ).getApiResource,
  /** Get InvoiceSettings of a Customer. */
  invoiceGetDetailOfInvoiceSettings: new ApiCallAsyncResourceFactory(
    descriptors.invoiceGetDetailOfInvoiceSettings,
    baseClient.contract.invoiceGetDetailOfInvoiceSettings,
  ).getApiResource,
  /** Request an Access Token for the Invoice file. */
  invoiceGetFileAccessToken: new ApiCallAsyncResourceFactory(
    descriptors.invoiceGetFileAccessToken,
    baseClient.contract.invoiceGetFileAccessToken,
  ).getApiResource,
  /** List Invoices of a Customer. */
  invoiceListCustomerInvoices: new ApiCallAsyncResourceFactory(
    descriptors.invoiceListCustomerInvoices,
    baseClient.contract.invoiceListCustomerInvoices,
  ).getApiResource,
  /** Get list of Orders. */
  orderListOrders: new ApiCallAsyncResourceFactory(
    descriptors.orderListOrders,
    baseClient.contract.orderListOrders,
  ).getApiResource,
  /** Get Order for Customer. */
  orderGetOrder: new ApiCallAsyncResourceFactory(
    descriptors.orderGetOrder,
    baseClient.contract.orderGetOrder,
  ).getApiResource,
  /** Get list of Orders of a Customer. */
  orderListCustomerOrders: new ApiCallAsyncResourceFactory(
    descriptors.orderListCustomerOrders,
    baseClient.contract.orderListCustomerOrders,
  ).getApiResource,
  /** Get list of Orders of a Project. */
  orderListProjectOrders: new ApiCallAsyncResourceFactory(
    descriptors.orderListProjectOrders,
    baseClient.contract.orderListProjectOrders,
  ).getApiResource,
});

const buildMarketplaceApi = (baseClient: MittwaldAPIV2Client) => ({
  /** Get a Contributor. */
  extensionGetContributor: new ApiCallAsyncResourceFactory(
    descriptors.extensionGetContributor,
    baseClient.marketplace.extensionGetContributor,
  ).getApiResource,
  /** Get Contributor Billing Information. */
  contributorGetBillingInformation: new ApiCallAsyncResourceFactory(
    descriptors.contributorGetBillingInformation,
    baseClient.marketplace.contributorGetBillingInformation,
  ).getApiResource,
  /** Get the Stripe Billing Portal Link for a Customer */
  contributorGetCustomerBillingPortalLink: new ApiCallAsyncResourceFactory(
    descriptors.contributorGetCustomerBillingPortalLink,
    baseClient.marketplace.contributorGetCustomerBillingPortalLink,
  ).getApiResource,
  /** Get the Stripe Dashboard Link for a Contributor. */
  contributorGetLoginLink: new ApiCallAsyncResourceFactory(
    descriptors.contributorGetLoginLink,
    baseClient.marketplace.contributorGetLoginLink,
  ).getApiResource,
  /** List ContractPartners of the contributor. */
  contributorListContractPartnersOfContributor: new ApiCallAsyncResourceFactory(
    descriptors.contributorListContractPartnersOfContributor,
    baseClient.marketplace.contributorListContractPartnersOfContributor,
  ).getApiResource,
  /** List incoming Invoices of a Contributor. */
  contributorListIncomingInvoices: new ApiCallAsyncResourceFactory(
    descriptors.contributorListIncomingInvoices,
    baseClient.marketplace.contributorListIncomingInvoices,
  ).getApiResource,
  /** List all invoices on behalf of a contributor. */
  contributorListOnbehalfInvoices: new ApiCallAsyncResourceFactory(
    descriptors.contributorListOnbehalfInvoices,
    baseClient.marketplace.contributorListOnbehalfInvoices,
  ).getApiResource,
  /** Request an Access Token for the Incoming Invoice file. */
  contributorReceiptGetFileAccessToken: new ApiCallAsyncResourceFactory(
    descriptors.contributorReceiptGetFileAccessToken,
    baseClient.marketplace.contributorReceiptGetFileAccessToken,
  ).getApiResource,
  /** List ExtensionInstances. */
  extensionListExtensionInstances: new ApiCallAsyncResourceFactory(
    descriptors.extensionListExtensionInstances,
    baseClient.marketplace.extensionListExtensionInstances,
  ).getApiResource,
  /** Get an ExtensionInstance. */
  extensionGetExtensionInstance: new ApiCallAsyncResourceFactory(
    descriptors.extensionGetExtensionInstance,
    baseClient.marketplace.extensionGetExtensionInstance,
  ).getApiResource,
  /** Get Extension of own contributor. */
  extensionGetOwnExtension: new ApiCallAsyncResourceFactory(
    descriptors.extensionGetOwnExtension,
    baseClient.marketplace.extensionGetOwnExtension,
  ).getApiResource,
  /** Get all open extension orders for given customer */
  extensionGetCustomerExtensionInstanceOrders: new ApiCallAsyncResourceFactory(
    descriptors.extensionGetCustomerExtensionInstanceOrders,
    baseClient.marketplace.extensionGetCustomerExtensionInstanceOrders,
  ).getApiResource,
  /** Get the Contract Strategy of an Extension Instance */
  extensionGetExtensionInstanceContract: new ApiCallAsyncResourceFactory(
    descriptors.extensionGetExtensionInstanceContract,
    baseClient.marketplace.extensionGetExtensionInstanceContract,
  ).getApiResource,
  /** Get the ExtensionInstance of a specific customer and extension, if existing. */
  extensionGetExtensionInstanceForCustomer: new ApiCallAsyncResourceFactory(
    descriptors.extensionGetExtensionInstanceForCustomer,
    baseClient.marketplace.extensionGetExtensionInstanceForCustomer,
  ).getApiResource,
  /** Get the ExtensionInstance of a specific project and extension, if existing. */
  extensionGetExtensionInstanceForProject: new ApiCallAsyncResourceFactory(
    descriptors.extensionGetExtensionInstanceForProject,
    baseClient.marketplace.extensionGetExtensionInstanceForProject,
  ).getApiResource,
  /** Get an Extension. */
  extensionGetExtension: new ApiCallAsyncResourceFactory(
    descriptors.extensionGetExtension,
    baseClient.marketplace.extensionGetExtension,
  ).getApiResource,
  /** Get all open extension orders for given project */
  extensionGetProjectExtensionInstanceOrders: new ApiCallAsyncResourceFactory(
    descriptors.extensionGetProjectExtensionInstanceOrders,
    baseClient.marketplace.extensionGetProjectExtensionInstanceOrders,
  ).getApiResource,
  /** Get the public key to verify the webhook signature. */
  extensionGetPublicKey: new ApiCallAsyncResourceFactory(
    descriptors.extensionGetPublicKey,
    baseClient.marketplace.extensionGetPublicKey,
  ).getApiResource,
  /** List Contributors. */
  extensionListContributors: new ApiCallAsyncResourceFactory(
    descriptors.extensionListContributors,
    baseClient.marketplace.extensionListContributors,
  ).getApiResource,
  /** List Extensions. */
  extensionListExtensions: new ApiCallAsyncResourceFactory(
    descriptors.extensionListExtensions,
    baseClient.marketplace.extensionListExtensions,
  ).getApiResource,
  /** List Extensions of own contributor. */
  extensionListOwnExtensions: new ApiCallAsyncResourceFactory(
    descriptors.extensionListOwnExtensions,
    baseClient.marketplace.extensionListOwnExtensions,
  ).getApiResource,
  /** List Scopes. */
  extensionListScopes: new ApiCallAsyncResourceFactory(
    descriptors.extensionListScopes,
    baseClient.marketplace.extensionListScopes,
  ).getApiResource,
  /** Get payment method details */
  customerGetPaymentMethod: new ApiCallAsyncResourceFactory(
    descriptors.marketplaceCustomerGetPaymentMethod,
    baseClient.marketplace.customerGetPaymentMethod,
  ).getApiResource,
});

const buildConversationApi = (baseClient: MittwaldAPIV2Client) => ({
  /** Get all conversation the authenticated user has created or has access to. */
  listConversations: new ApiCallAsyncResourceFactory(
    descriptors.conversationListConversations,
    baseClient.conversation.listConversations,
  ).getApiResource,
  /** Get all message of the conversation. */
  listMessagesByConversation: new ApiCallAsyncResourceFactory(
    descriptors.conversationListMessagesByConversation,
    baseClient.conversation.listMessagesByConversation,
  ).getApiResource,
  /** Get a specific conversation category. */
  getCategory: new ApiCallAsyncResourceFactory(
    descriptors.conversationGetCategory,
    baseClient.conversation.getCategory,
  ).getApiResource,
  /** Get members of a support conversation. */
  getConversationMembers: new ApiCallAsyncResourceFactory(
    descriptors.conversationGetConversationMembers,
    baseClient.conversation.getConversationMembers,
  ).getApiResource,
  /** Get preferences for customer conversations. */
  getConversationPreferencesOfCustomer: new ApiCallAsyncResourceFactory(
    descriptors.conversationGetConversationPreferencesOfCustomer,
    baseClient.conversation.getConversationPreferencesOfCustomer,
  ).getApiResource,
  /** Get a support conversation. */
  getConversation: new ApiCallAsyncResourceFactory(
    descriptors.conversationGetConversation,
    baseClient.conversation.getConversation,
  ).getApiResource,
  /** Request an access token for the File belonging to the Conversation. */
  getFileAccessToken: new ApiCallAsyncResourceFactory(
    descriptors.conversationGetFileAccessToken,
    baseClient.conversation.getFileAccessToken,
  ).getApiResource,
  /** Get all conversation categories. */
  listCategories: new ApiCallAsyncResourceFactory(
    descriptors.conversationListCategories,
    baseClient.conversation.listCategories,
  ).getApiResource,
});

const buildCronjobApi = (baseClient: MittwaldAPIV2Client) => ({
  /** List Cronjobs belonging to a Project. */
  listCronjobs: new ApiCallAsyncResourceFactory(
    descriptors.cronjobListCronjobs,
    baseClient.cronjob.listCronjobs,
  ).getApiResource,
  /** List CronjobExecutions belonging to a Cronjob. */
  listExecutions: new ApiCallAsyncResourceFactory(
    descriptors.cronjobListExecutions,
    baseClient.cronjob.listExecutions,
  ).getApiResource,
  /** Get a Cronjob. */
  getCronjob: new ApiCallAsyncResourceFactory(
    descriptors.cronjobGetCronjob,
    baseClient.cronjob.getCronjob,
  ).getApiResource,
  /** Get a CronjobExecution analysis for failed executions. */
  getExecutionAnalysis: new ApiCallAsyncResourceFactory(
    descriptors.cronjobGetExecutionAnalysis,
    baseClient.cronjob.getExecutionAnalysis,
  ).getApiResource,
  /** Get a CronjobExecution. */
  getExecution: new ApiCallAsyncResourceFactory(
    descriptors.cronjobGetExecution,
    baseClient.cronjob.getExecution,
  ).getApiResource,
});

const buildCustomerApi = (baseClient: MittwaldAPIV2Client) => ({
  /** List Invites belonging to a Customer. */
  listInvitesForCustomer: new ApiCallAsyncResourceFactory(
    descriptors.customerListInvitesForCustomer,
    baseClient.customer.listInvitesForCustomer,
  ).getApiResource,
  /** Get all customer profiles the authenticated user has access to. */
  listCustomers: new ApiCallAsyncResourceFactory(
    descriptors.customerListCustomers,
    baseClient.customer.listCustomers,
  ).getApiResource,
  /** Gets the Wallet of the Customer. */
  getWallet: new ApiCallAsyncResourceFactory(
    descriptors.customerGetWallet,
    baseClient.customer.getWallet,
  ).getApiResource,
  /** Get a CustomerInvite. */
  getCustomerInvite: new ApiCallAsyncResourceFactory(
    descriptors.customerGetCustomerInvite,
    baseClient.customer.getCustomerInvite,
  ).getApiResource,
  /** Get a CustomerMembership. */
  getCustomerMembership: new ApiCallAsyncResourceFactory(
    descriptors.customerGetCustomerMembership,
    baseClient.customer.getCustomerMembership,
  ).getApiResource,
  /** Get a customer profile. */
  getCustomer: new ApiCallAsyncResourceFactory(
    descriptors.customerGetCustomer,
    baseClient.customer.getCustomer,
  ).getApiResource,
  /** Get a CustomerInvite by token. */
  getCustomerTokenInvite: new ApiCallAsyncResourceFactory(
    descriptors.customerGetCustomerTokenInvite,
    baseClient.customer.getCustomerTokenInvite,
  ).getApiResource,
  /** Check if the customer profile has a valid contract partner configured. */
  isCustomerLegallyCompetent: new ApiCallAsyncResourceFactory(
    descriptors.customerIsCustomerLegallyCompetent,
    baseClient.customer.isCustomerLegallyCompetent,
  ).getApiResource,
  /** List CustomerInvites belonging to the executing user. */
  listCustomerInvites: new ApiCallAsyncResourceFactory(
    descriptors.customerListCustomerInvites,
    baseClient.customer.listCustomerInvites,
  ).getApiResource,
  /** List CustomerMemberships belonging to the executing user. */
  listCustomerMemberships: new ApiCallAsyncResourceFactory(
    descriptors.customerListCustomerMemberships,
    baseClient.customer.listCustomerMemberships,
  ).getApiResource,
  /** List Memberships belonging to a Customer. */
  listMembershipsForCustomer: new ApiCallAsyncResourceFactory(
    descriptors.customerListMembershipsForCustomer,
    baseClient.customer.listMembershipsForCustomer,
  ).getApiResource,
});

const buildDatabaseApi = (baseClient: MittwaldAPIV2Client) => ({
  /** List MySQLDatabases belonging to a Project. */
  listMysqlDatabases: new ApiCallAsyncResourceFactory(
    descriptors.databaseListMysqlDatabases,
    baseClient.database.listMysqlDatabases,
  ).getApiResource,
  /** List MySQLUsers belonging to a Database. */
  listMysqlUsers: new ApiCallAsyncResourceFactory(
    descriptors.databaseListMysqlUsers,
    baseClient.database.listMysqlUsers,
  ).getApiResource,
  /** List RedisDatabases belonging to a Project. */
  listRedisDatabases: new ApiCallAsyncResourceFactory(
    descriptors.databaseListRedisDatabases,
    baseClient.database.listRedisDatabases,
  ).getApiResource,
  /** Get a MySQLDatabase. */
  getMysqlDatabase: new ApiCallAsyncResourceFactory(
    descriptors.databaseGetMysqlDatabase,
    baseClient.database.getMysqlDatabase,
  ).getApiResource,
  /** Get a MySQLUser. */
  getMysqlUser: new ApiCallAsyncResourceFactory(
    descriptors.databaseGetMysqlUser,
    baseClient.database.getMysqlUser,
  ).getApiResource,
  /** Get a RedisDatabase. */
  getRedisDatabase: new ApiCallAsyncResourceFactory(
    descriptors.databaseGetRedisDatabase,
    baseClient.database.getRedisDatabase,
  ).getApiResource,
  /** Get a MySQLUser's PhpMyAdmin-URL. */
  getMysqlUserPhpMyAdminUrl: new ApiCallAsyncResourceFactory(
    descriptors.databaseGetMysqlUserPhpMyAdminUrl,
    baseClient.database.getMysqlUserPhpMyAdminUrl,
  ).getApiResource,
  /** List available MySQL character sets and collations, optionally filtered by a MySQLVersion. */
  listMysqlCharsets: new ApiCallAsyncResourceFactory(
    descriptors.databaseListMysqlCharsets,
    baseClient.database.listMysqlCharsets,
  ).getApiResource,
  /** List MySQLVersions. */
  listMysqlVersions: new ApiCallAsyncResourceFactory(
    descriptors.databaseListMysqlVersions,
    baseClient.database.listMysqlVersions,
  ).getApiResource,
  /** List RedisVersions. */
  listRedisVersions: new ApiCallAsyncResourceFactory(
    descriptors.databaseListRedisVersions,
    baseClient.database.listRedisVersions,
  ).getApiResource,
});

const buildDomainApi = (baseClient: MittwaldAPIV2Client) => ({
  /** List Domains */
  listDomains: new ApiCallAsyncResourceFactory(
    descriptors.domainListDomains,
    baseClient.domain.listDomains,
  ).getApiResource,
  /** Get a DNSZone. */
  dnsGetDnsZone: new ApiCallAsyncResourceFactory(
    descriptors.dnsGetDnsZone,
    baseClient.domain.dnsGetDnsZone,
  ).getApiResource,
  /** Get a zone file for a DNSZone. */
  dnsGetZoneFile: new ApiCallAsyncResourceFactory(
    descriptors.dnsGetZoneFile,
    baseClient.domain.dnsGetZoneFile,
  ).getApiResource,
  /** List DNSZones belonging to a Project. */
  dnsListDnsZones: new ApiCallAsyncResourceFactory(
    descriptors.dnsListDnsZones,
    baseClient.domain.dnsListDnsZones,
  ).getApiResource,
  /** Get a Domain. */
  getDomain: new ApiCallAsyncResourceFactory(
    descriptors.domainGetDomain,
    baseClient.domain.getDomain,
  ).getApiResource,
  /** Get the latest screenshot's FileReference belonging to a Domain. */
  getLatestScreenshot: new ApiCallAsyncResourceFactory(
    descriptors.domainGetLatestScreenshot,
    baseClient.domain.getLatestScreenshot,
  ).getApiResource,
  /** List the contact schemas for a TLD. */
  listTldContactSchemas: new ApiCallAsyncResourceFactory(
    descriptors.domainListTldContactSchemas,
    baseClient.domain.listTldContactSchemas,
  ).getApiResource,
  /** List TLDs. */
  listTlds: new ApiCallAsyncResourceFactory(
    descriptors.domainListTlds,
    baseClient.domain.listTlds,
  ).getApiResource,
  /** Suggest a list of domains based on a prompt using AI. */
  suggest: new ApiCallAsyncResourceFactory(
    descriptors.domainSuggest,
    baseClient.domain.suggest,
  ).getApiResource,
  /** List Ingresses. */
  ingressListIngresses: new ApiCallAsyncResourceFactory(
    descriptors.ingressListIngresses,
    baseClient.domain.ingressListIngresses,
  ).getApiResource,
  /** Get an Ingress. */
  ingressGetIngress: new ApiCallAsyncResourceFactory(
    descriptors.ingressGetIngress,
    baseClient.domain.ingressGetIngress,
  ).getApiResource,
  /** List CertificateRequests belonging to a Project or an Ingress. */
  sslListCertificateRequests: new ApiCallAsyncResourceFactory(
    descriptors.sslListCertificateRequests,
    baseClient.domain.sslListCertificateRequests,
  ).getApiResource,
  /** Get a CertificateRequest. */
  sslGetCertificateRequest: new ApiCallAsyncResourceFactory(
    descriptors.sslGetCertificateRequest,
    baseClient.domain.sslGetCertificateRequest,
  ).getApiResource,
  /** Get a Certificate. */
  sslGetCertificate: new ApiCallAsyncResourceFactory(
    descriptors.sslGetCertificate,
    baseClient.domain.sslGetCertificate,
  ).getApiResource,
  /** List Certificates belonging to a Project or an Ingress. */
  sslListCertificates: new ApiCallAsyncResourceFactory(
    descriptors.sslListCertificates,
    baseClient.domain.sslListCertificates,
  ).getApiResource,
});

const buildFileApi = (baseClient: MittwaldAPIV2Client) => ({
  /** Get a File's meta. */
  getFileMeta: new ApiCallAsyncResourceFactory(
    descriptors.fileGetFileMeta,
    baseClient.file.getFileMeta,
  ).getApiResource,
  /** Get a FileUploadToken's rules. */
  getFileUploadTokenRules: new ApiCallAsyncResourceFactory(
    descriptors.fileGetFileUploadTokenRules,
    baseClient.file.getFileUploadTokenRules,
  ).getApiResource,
  /** Get a FileUploadType's rules. */
  getFileUploadTypeRules: new ApiCallAsyncResourceFactory(
    descriptors.fileGetFileUploadTypeRules,
    baseClient.file.getFileUploadTypeRules,
  ).getApiResource,
  /** Get a File. */
  getFile: new ApiCallAsyncResourceFactory(
    descriptors.fileGetFile,
    baseClient.file.getFile,
  ).getApiResource,
  /** Get a File with user-friendly url. */
  getFileWithName: new ApiCallAsyncResourceFactory(
    descriptors.fileGetFileWithName,
    baseClient.file.getFileWithName,
  ).getApiResource,
});

const buildLeadFyndrApi = (baseClient: MittwaldAPIV2Client) => ({
  /** Get your LeadFyndr request. */
  leadfyndrGetLeadFyndrProfileRequest: new ApiCallAsyncResourceFactory(
    descriptors.leadfyndrGetLeadFyndrProfileRequest,
    baseClient.leadFyndr.leadfyndrGetLeadFyndrProfileRequest,
  ).getApiResource,
  /** Get cities in DACH. */
  leadfyndrGetCities: new ApiCallAsyncResourceFactory(
    descriptors.leadfyndrGetCities,
    baseClient.leadFyndr.leadfyndrGetCities,
  ).getApiResource,
  /** Get lead tariff options. How many leads did you unlock this month? */
  leadfyndrGetLeadFyndrProfileTariffOptions: new ApiCallAsyncResourceFactory(
    descriptors.leadfyndrGetLeadFyndrProfileTariffOptions,
    baseClient.leadFyndr.leadfyndrGetLeadFyndrProfileTariffOptions,
  ).getApiResource,
  /** Get your LeadFyndr profile. */
  leadfyndrGetLeadFyndrProfile: new ApiCallAsyncResourceFactory(
    descriptors.leadfyndrGetLeadFyndrProfile,
    baseClient.leadFyndr.leadfyndrGetLeadFyndrProfile,
  ).getApiResource,
  /** Get a simple lead. Use the unlocked route for more detail leads. */
  leadfyndrGetLead: new ApiCallAsyncResourceFactory(
    descriptors.leadfyndrGetLead,
    baseClient.leadFyndr.leadfyndrGetLead,
  ).getApiResource,
  /** Get unlocked leads export history for the given customerId. */
  leadfyndrGetLeadsExportHistory: new ApiCallAsyncResourceFactory(
    descriptors.leadfyndrGetLeadsExportHistory,
    baseClient.leadFyndr.leadfyndrGetLeadsExportHistory,
  ).getApiResource,
  /** Get a detail of a unlocked lead. Organisation can unlock leads. */
  leadfyndrGetUnlockedLead: new ApiCallAsyncResourceFactory(
    descriptors.leadfyndrGetUnlockedLead,
    baseClient.leadFyndr.leadfyndrGetUnlockedLead,
  ).getApiResource,
  /** Get all leads. Use the unlocked routes for more lead details. */
  leadfyndrListLeads: new ApiCallAsyncResourceFactory(
    descriptors.leadfyndrListLeads,
    baseClient.leadFyndr.leadfyndrListLeads,
  ).getApiResource,
  /** Get all unlocked leads. Organisation can unlock leads. */
  leadfyndrListUnlockedLeads: new ApiCallAsyncResourceFactory(
    descriptors.leadfyndrListUnlockedLeads,
    baseClient.leadFyndr.leadfyndrListUnlockedLeads,
  ).getApiResource,
});

const buildMailApi = (baseClient: MittwaldAPIV2Client) => ({
  /** List DeliveryBoxes belonging to a Project. */
  listDeliveryBoxes: new ApiCallAsyncResourceFactory(
    descriptors.mailListDeliveryBoxes,
    baseClient.mail.listDeliveryBoxes,
  ).getApiResource,
  /** List MailAddresses belonging to a Project. */
  listMailAddresses: new ApiCallAsyncResourceFactory(
    descriptors.mailListMailAddresses,
    baseClient.mail.listMailAddresses,
  ).getApiResource,
  /** Get a DeliveryBox. */
  getDeliveryBox: new ApiCallAsyncResourceFactory(
    descriptors.mailGetDeliveryBox,
    baseClient.mail.getDeliveryBox,
  ).getApiResource,
  /** Get a MailAddress. */
  getMailAddress: new ApiCallAsyncResourceFactory(
    descriptors.mailGetMailAddress,
    baseClient.mail.getMailAddress,
  ).getApiResource,
  /** List backups belonging to a MailAddress. */
  listBackupsForMailAddress: new ApiCallAsyncResourceFactory(
    descriptors.mailListBackupsForMailAddress,
    baseClient.mail.listBackupsForMailAddress,
  ).getApiResource,
  /** List MailAddresses. */
  listMailAddressesForUser: new ApiCallAsyncResourceFactory(
    descriptors.mailListMailAddressesForUser,
    baseClient.mail.listMailAddressesForUser,
  ).getApiResource,
  /** List mail settings of a Project. */
  listProjectMailSettings: new ApiCallAsyncResourceFactory(
    descriptors.mailListProjectMailSettings,
    baseClient.mail.listProjectMailSettings,
  ).getApiResource,
<<<<<<< HEAD
  /** Get a Migration. */
  migrationGetMigration: new ApiCallAsyncResourceFactory(
    descriptors.mailMigrationGetMigration,
    baseClient.mail.migrationGetMigration,
  ).getApiResource,
  /** List Migrations belonging to a Project in customer center or mStudio. */
  migrationListMigrations: new ApiCallAsyncResourceFactory(
    descriptors.mailMigrationListMigrations,
    baseClient.mail.migrationListMigrations,
=======
  /** List MailAddresses. */
  listMailAddressesForUser: new ApiCallAsyncResourceFactory(
    descriptors.mailListMailAddressesForUser,
    baseClient.mail.listMailAddressesForUser,
  ).getApiResource,
});

const buildMiscApi = (baseClient: MittwaldAPIV2Client) => ({
  /** Get a list of currently active llm models. */
  getLlmModelsExperimental: new ApiCallAsyncResourceFactory(
    descriptors.miscGetLlmModelsExperimental,
    baseClient.misc.getLlmModelsExperimental,
>>>>>>> 528fd91a
  ).getApiResource,
});

const buildNotificationApi = (baseClient: MittwaldAPIV2Client) => ({
  /** Getting the subscription status of the subscription. */
  newsletterGetInfo: new ApiCallAsyncResourceFactory(
    descriptors.newsletterGetInfo,
    baseClient.notification.newsletterGetInfo,
  ).getApiResource,
  /** Get the counts for unread notifications of the user. */
  scountUnreadNotifications: new ApiCallAsyncResourceFactory(
    descriptors.notificationsCountUnreadNotifications,
    baseClient.notification.scountUnreadNotifications,
  ).getApiResource,
  /** List all unread notifications. */
  slistNotifications: new ApiCallAsyncResourceFactory(
    descriptors.notificationsListNotifications,
    baseClient.notification.slistNotifications,
  ).getApiResource,
});

const buildPageInsightsApi = (baseClient: MittwaldAPIV2Client) => ({
  /** Get detailed performance data for a given domain and path. */
  pageinsightsGetPerformanceData: new ApiCallAsyncResourceFactory(
    descriptors.pageinsightsGetPerformanceData,
    baseClient.pageInsights.pageinsightsGetPerformanceData,
  ).getApiResource,
  /** Get all data for a given strace. */
  pageinsightsGetStraceData: new ApiCallAsyncResourceFactory(
    descriptors.pageinsightsGetStraceData,
    baseClient.pageInsights.pageinsightsGetStraceData,
  ).getApiResource,
  /** List websites (specified as domain and path) from a project where performance data is available. */
  pageinsightsListPerformanceDataForProject: new ApiCallAsyncResourceFactory(
    descriptors.pageinsightsListPerformanceDataForProject,
    baseClient.pageInsights.pageinsightsListPerformanceDataForProject,
  ).getApiResource,
});

const buildUserApi = (baseClient: MittwaldAPIV2Client) => ({
  /** Get a PasswordPolicy. */
  passwordValidationGetPasswordPolicy: new ApiCallAsyncResourceFactory(
    descriptors.passwordValidationGetPasswordPolicy,
    baseClient.user.passwordValidationGetPasswordPolicy,
  ).getApiResource,
  /** Get your verified Email-Address. */
  getOwnEmail: new ApiCallAsyncResourceFactory(
    descriptors.userGetOwnEmail,
    baseClient.user.getOwnEmail,
  ).getApiResource,
  /** Get your current multi factor auth status. */
  getMfaStatus: new ApiCallAsyncResourceFactory(
    descriptors.userGetMfaStatus,
    baseClient.user.getMfaStatus,
  ).getApiResource,
  /** List all of your ApiTokens. */
  listApiTokens: new ApiCallAsyncResourceFactory(
    descriptors.userListApiTokens,
    baseClient.user.listApiTokens,
  ).getApiResource,
  /** Get your stored ssh-keys. */
  listSshKeys: new ApiCallAsyncResourceFactory(
    descriptors.userListSshKeys,
    baseClient.user.listSshKeys,
  ).getApiResource,
  /** Get a specific ApiToken. */
  getApiToken: new ApiCallAsyncResourceFactory(
    descriptors.userGetApiToken,
    baseClient.user.getApiToken,
  ).getApiResource,
  /** Get a specific stored ssh-key. */
  getSshKey: new ApiCallAsyncResourceFactory(
    descriptors.userGetSshKey,
    baseClient.user.getSshKey,
  ).getApiResource,
  /** The timestamp of your latest password change. */
  getPasswordUpdatedAt: new ApiCallAsyncResourceFactory(
    descriptors.userGetPasswordUpdatedAt,
    baseClient.user.getPasswordUpdatedAt,
  ).getApiResource,
  /** Get personalized settings. */
  getPersonalizedSettings: new ApiCallAsyncResourceFactory(
    descriptors.userGetPersonalizedSettings,
    baseClient.user.getPersonalizedSettings,
  ).getApiResource,
  /** Get poll settings for the specified user. */
  getPollStatus: new ApiCallAsyncResourceFactory(
    descriptors.userGetPollStatus,
    baseClient.user.getPollStatus,
  ).getApiResource,
  /** Get a specific session. */
  getSession: new ApiCallAsyncResourceFactory(
    descriptors.userGetSession,
    baseClient.user.getSession,
  ).getApiResource,
  /** Get profile information for a user. */
  getUser: new ApiCallAsyncResourceFactory(
    descriptors.userGetUser,
    baseClient.user.getUser,
  ).getApiResource,
  /** Submitted feedback of the given user. */
  listFeedback: new ApiCallAsyncResourceFactory(
    descriptors.userListFeedback,
    baseClient.user.listFeedback,
  ).getApiResource,
  /** List all sessions. */
  listSessions: new ApiCallAsyncResourceFactory(
    descriptors.userListSessions,
    baseClient.user.listSessions,
  ).getApiResource,
  /** Obtain authorization from the resource owner. */
  oauthGetAuthorization: new ApiCallAsyncResourceFactory(
    descriptors.userOauthGetAuthorization,
    baseClient.user.oauthGetAuthorization,
  ).getApiResource,
  /** Request a support code. */
  supportCodeRequest: new ApiCallAsyncResourceFactory(
    descriptors.userSupportCodeRequest,
    baseClient.user.supportCodeRequest,
  ).getApiResource,
});

const buildProjectApi = (baseClient: MittwaldAPIV2Client) => ({
  /** List Invites belonging to a Project. */
  listInvitesForProject: new ApiCallAsyncResourceFactory(
    descriptors.projectListInvitesForProject,
    baseClient.project.listInvitesForProject,
  ).getApiResource,
  /** Get a ProjectInvite. */
  getProjectInvite: new ApiCallAsyncResourceFactory(
    descriptors.projectGetProjectInvite,
    baseClient.project.getProjectInvite,
  ).getApiResource,
  /** Get a ProjectMembership */
  getProjectMembership: new ApiCallAsyncResourceFactory(
    descriptors.projectGetProjectMembership,
    baseClient.project.getProjectMembership,
  ).getApiResource,
  /** Get a Project. */
  getProject: new ApiCallAsyncResourceFactory(
    descriptors.projectGetProject,
    baseClient.project.getProject,
  ).getApiResource,
  /** Get a ProjectInvite by token. */
  getProjectTokenInvite: new ApiCallAsyncResourceFactory(
    descriptors.projectGetProjectTokenInvite,
    baseClient.project.getProjectTokenInvite,
  ).getApiResource,
  /** Get the executing user's membership in a Project. */
  getSelfMembershipForProject: new ApiCallAsyncResourceFactory(
    descriptors.projectGetSelfMembershipForProject,
    baseClient.project.getSelfMembershipForProject,
  ).getApiResource,
  /** Get a Server. */
  getServer: new ApiCallAsyncResourceFactory(
    descriptors.projectGetServer,
    baseClient.project.getServer,
  ).getApiResource,
  /** List Memberships belonging to a Project. */
  listMembershipsForProject: new ApiCallAsyncResourceFactory(
    descriptors.projectListMembershipsForProject,
    baseClient.project.listMembershipsForProject,
  ).getApiResource,
  /** List ProjectInvites belonging to the executing user. */
  listProjectInvites: new ApiCallAsyncResourceFactory(
    descriptors.projectListProjectInvites,
    baseClient.project.listProjectInvites,
  ).getApiResource,
  /** List ProjectMemberships belonging to the executing user. */
  listProjectMemberships: new ApiCallAsyncResourceFactory(
    descriptors.projectListProjectMemberships,
    baseClient.project.listProjectMemberships,
  ).getApiResource,
  /** List Projects belonging to the executing user. */
  listProjects: new ApiCallAsyncResourceFactory(
    descriptors.projectListProjects,
    baseClient.project.listProjects,
  ).getApiResource,
  /** List Servers belonging to the executing user. */
  listServers: new ApiCallAsyncResourceFactory(
    descriptors.projectListServers,
    baseClient.project.listServers,
  ).getApiResource,
  /** Get storage space Statistics belonging to a Project. */
  storagespaceGetProjectStatistics: new ApiCallAsyncResourceFactory(
    descriptors.storagespaceGetProjectStatistics,
    baseClient.project.storagespaceGetProjectStatistics,
  ).getApiResource,
  /** Get storage space Statistics belonging to a Server. */
  storagespaceGetServerStatistics: new ApiCallAsyncResourceFactory(
    descriptors.storagespaceGetServerStatistics,
    baseClient.project.storagespaceGetServerStatistics,
  ).getApiResource,
});

const buildProjectFileSystemApi = (baseClient: MittwaldAPIV2Client) => ({
  /** List directories belonging to a Project. */
  getDirectories: new ApiCallAsyncResourceFactory(
    descriptors.projectFileSystemGetDirectories,
    baseClient.projectFileSystem.getDirectories,
  ).getApiResource,
  /** Get a Project directory filesystem usage. */
  getDiskUsage: new ApiCallAsyncResourceFactory(
    descriptors.projectFileSystemGetDiskUsage,
    baseClient.projectFileSystem.getDiskUsage,
  ).getApiResource,
  /** Get a Project file's content. */
  getFileContent: new ApiCallAsyncResourceFactory(
    descriptors.projectFileSystemGetFileContent,
    baseClient.projectFileSystem.getFileContent,
  ).getApiResource,
  /** Get a Project's file/filesystem authorization token. */
  getJwt: new ApiCallAsyncResourceFactory(
    descriptors.projectFileSystemGetJwt,
    baseClient.projectFileSystem.getJwt,
  ).getApiResource,
  /** Get a Project file's information. */
  listFiles: new ApiCallAsyncResourceFactory(
    descriptors.projectFileSystemListFiles,
    baseClient.projectFileSystem.listFiles,
  ).getApiResource,
});

const buildSshsftpUserApi = (baseClient: MittwaldAPIV2Client) => ({
  /** Get all SFTPUsers for a Project. */
  sftpUserListSftpUsers: new ApiCallAsyncResourceFactory(
    descriptors.sftpUserListSftpUsers,
    baseClient.sshsftpUser.sftpUserListSftpUsers,
  ).getApiResource,
  /** Get an SFTPUser. */
  sftpUserGetSftpUser: new ApiCallAsyncResourceFactory(
    descriptors.sftpUserGetSftpUser,
    baseClient.sshsftpUser.sftpUserGetSftpUser,
  ).getApiResource,
  /** Get all SSHUsers for a Project. */
  sshUserListSshUsers: new ApiCallAsyncResourceFactory(
    descriptors.sshUserListSshUsers,
    baseClient.sshsftpUser.sshUserListSshUsers,
  ).getApiResource,
  /** Get an SSHUser. */
  sshUserGetSshUser: new ApiCallAsyncResourceFactory(
    descriptors.sshUserGetSshUser,
    baseClient.sshsftpUser.sshUserGetSshUser,
  ).getApiResource,
});

export class MittwaldAPIV2ClientReact {
  /** The AI hosting provides access to multiple large language and embedding models – GDPR compliant and hosted in Germany. */
  public readonly aiHosting: ReturnType<typeof buildAiHostingApi>;

  /** The App API allows you to manage your apps within a project, and all the system softwares that are installed as dependencies. */
  public readonly app: ReturnType<typeof buildAppApi>;

  /** The article API allows you to read article information. */
  public readonly article: ReturnType<typeof buildArticleApi>;

  /** The backup API allows you to manage your project backups. */
  public readonly backup: ReturnType<typeof buildBackupApi>;

  /** The container API allows you to manage your stacks, containers, volumes and registries. */
  public readonly container: ReturnType<typeof buildContainerApi>;

  /** The contract API allows you to manage your contracts and orders */
  public readonly contract: ReturnType<typeof buildContractApi>;

  /** The marketplace API allows you to manage extensions and more information regaring the marketplace. */
  public readonly marketplace: ReturnType<typeof buildMarketplaceApi>;

  /** The conversation API allows you to manage your support conversations. */
  public readonly conversation: ReturnType<typeof buildConversationApi>;

  /** The cronjob API allows you to manage cronjobs within a project. */
  public readonly cronjob: ReturnType<typeof buildCronjobApi>;

  /** The customer API allows you to manage your own organizations and users. */
  public readonly customer: ReturnType<typeof buildCustomerApi>;

  /** The database API allows you to manage your databases, like MySQL and Redis databases. */
  public readonly database: ReturnType<typeof buildDatabaseApi>;

  /** The domain API allows you to manage your domains, DNS records, SSL certificates and ingress resources. */
  public readonly domain: ReturnType<typeof buildDomainApi>;

  /** The file API allows you to manage your files, for example for conversations attachments and avatar uploads. */
  public readonly file: ReturnType<typeof buildFileApi>;

  /** The lead fyndr api allow you to manage you leads and your fyndr profile. */
  public readonly leadFyndr: ReturnType<typeof buildLeadFyndrApi>;

  /** The mail API allows you to manage your mail accounts. */
  public readonly mail: ReturnType<typeof buildMailApi>;

  /** The notification API allows you to manage your notifications. */
  public readonly notification: ReturnType<typeof buildNotificationApi>;

  /** The page insights API allows you to get page insights information. */
  public readonly pageInsights: ReturnType<typeof buildPageInsightsApi>;

  /** The user API allows you to manage your own user and access information of other users that might be visible to you. */
  public readonly user: ReturnType<typeof buildUserApi>;

  /** The project API allows you to manage your projects, and also any kinds of user memberships concerning these projects. */
  public readonly project: ReturnType<typeof buildProjectApi>;

  /** The filesystem API allows you to directly access the filesystem of your project. */
  public readonly projectFileSystem: ReturnType<
    typeof buildProjectFileSystemApi
  >;

  /** The SSH/SFTP User API allows you to manage your SSH/SFTP users within a project. */
  public readonly sshsftpUser: ReturnType<typeof buildSshsftpUserApi>;

  private constructor(baseClient: MittwaldAPIV2Client) {
    this.aiHosting = buildAiHostingApi(baseClient);

    this.app = buildAppApi(baseClient);

    this.article = buildArticleApi(baseClient);

    this.backup = buildBackupApi(baseClient);

    this.container = buildContainerApi(baseClient);

    this.contract = buildContractApi(baseClient);

    this.marketplace = buildMarketplaceApi(baseClient);

    this.conversation = buildConversationApi(baseClient);

    this.cronjob = buildCronjobApi(baseClient);

    this.customer = buildCustomerApi(baseClient);

    this.database = buildDatabaseApi(baseClient);

    this.domain = buildDomainApi(baseClient);

    this.file = buildFileApi(baseClient);

    this.leadFyndr = buildLeadFyndrApi(baseClient);

    this.mail = buildMailApi(baseClient);

    this.notification = buildNotificationApi(baseClient);

    this.pageInsights = buildPageInsightsApi(baseClient);

    this.user = buildUserApi(baseClient);

    this.project = buildProjectApi(baseClient);

    this.projectFileSystem = buildProjectFileSystemApi(baseClient);

    this.sshsftpUser = buildSshsftpUserApi(baseClient);
  }

  public static fromBaseClient(
    baseClient: MittwaldAPIV2Client,
  ): MittwaldAPIV2ClientReact {
    return new MittwaldAPIV2ClientReact(baseClient);
  }
}<|MERGE_RESOLUTION|>--- conflicted
+++ resolved
@@ -804,17 +804,6 @@
     descriptors.mailListProjectMailSettings,
     baseClient.mail.listProjectMailSettings,
   ).getApiResource,
-<<<<<<< HEAD
-  /** Get a Migration. */
-  migrationGetMigration: new ApiCallAsyncResourceFactory(
-    descriptors.mailMigrationGetMigration,
-    baseClient.mail.migrationGetMigration,
-  ).getApiResource,
-  /** List Migrations belonging to a Project in customer center or mStudio. */
-  migrationListMigrations: new ApiCallAsyncResourceFactory(
-    descriptors.mailMigrationListMigrations,
-    baseClient.mail.migrationListMigrations,
-=======
   /** List MailAddresses. */
   listMailAddressesForUser: new ApiCallAsyncResourceFactory(
     descriptors.mailListMailAddressesForUser,
@@ -827,7 +816,6 @@
   getLlmModelsExperimental: new ApiCallAsyncResourceFactory(
     descriptors.miscGetLlmModelsExperimental,
     baseClient.misc.getLlmModelsExperimental,
->>>>>>> 528fd91a
   ).getApiResource,
 });
 
