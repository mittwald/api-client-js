/* eslint-disable */
/* prettier-ignore */
/* This file is auto-generated with acg (@mittwald/api-code-generator) */
import * as descriptors from "./descriptors.js";
import { ApiClientBase } from "@mittwald/api-client-commons";

export class MittwaldAPIV2Client extends ApiClientBase {
  /** The App API allows you to manage your apps within a project, and all the system softwares that are installed as dependencies. */
  public readonly app = {
    /** Trigger a runtime action belonging to an AppInstallation. */
    executeAction: this.requestFunctionFactory(descriptors.appExecuteAction),
    /** Get an App. */
    getApp: this.requestFunctionFactory(descriptors.appGetApp),
    /** Get an AppInstallation. */
    getAppinstallation: this.requestFunctionFactory(
      descriptors.appGetAppinstallation,
    ),
    /** Trigger an uninstallation process for an AppInstallation. */
    uninstallAppinstallation: this.requestFunctionFactory(
      descriptors.appUninstallAppinstallation,
    ),
    /** Update properties belonging to an AppInstallation. */
    patchAppinstallation: this.requestFunctionFactory(
      descriptors.appPatchAppinstallation,
    ),
    /** Get an AppVersion. */
    getAppversion: this.requestFunctionFactory(descriptors.appGetAppversion),
    /** Get the installed `SystemSoftware' for a specific `AppInstallation`. */
    getInstalledSystemsoftwareForAppinstallation: this.requestFunctionFactory(
      descriptors.appGetInstalledSystemsoftwareForAppinstallation,
    ),
    /** Get the missing requirements of an appInstallation for a specific target AppVersion. */
    getMissingDependenciesForAppinstallation: this.requestFunctionFactory(
      descriptors.appGetMissingDependenciesForAppinstallation,
    ),
    /** Get a SystemSoftware. */
    getSystemsoftware: this.requestFunctionFactory(
      descriptors.appGetSystemsoftware,
    ),
    /** Get a SystemSoftwareVersion. */
    getSystemsoftwareversion: this.requestFunctionFactory(
      descriptors.appGetSystemsoftwareversion,
    ),
    /** Create linkage between an AppInstallation and a MySQLDatabase. */
    linkDatabase: this.requestFunctionFactory(descriptors.appLinkDatabase),
    /** List AppInstallations that a user has access to. */
    listAppinstallationsForUser: this.requestFunctionFactory(
      descriptors.appListAppinstallationsForUser,
    ),
    /** List AppInstallations belonging to a Project. */
    listAppinstallations: this.requestFunctionFactory(
      descriptors.appListAppinstallations,
    ),
    /** Request an AppInstallation. */
    requestAppinstallation: this.requestFunctionFactory(
      descriptors.appRequestAppinstallation,
    ),
    /** List Apps. */
    listApps: this.requestFunctionFactory(descriptors.appListApps),
    /** List AppVersions belonging to an App. */
    listAppversions: this.requestFunctionFactory(
      descriptors.appListAppversions,
    ),
    /** List SystemSoftwares. */
    listSystemsoftwares: this.requestFunctionFactory(
      descriptors.appListSystemsoftwares,
    ),
    /** List SystemSoftwareVersions belonging to a SystemSoftware. */
    listSystemsoftwareversions: this.requestFunctionFactory(
      descriptors.appListSystemsoftwareversions,
    ),
    /** List update candidates belonging to an AppVersion. */
    listUpdateCandidatesForAppversion: this.requestFunctionFactory(
      descriptors.appListUpdateCandidatesForAppversion,
    ),
    /** Replace a MySQL Database with another MySQL Database. */
    replaceDatabase: this.requestFunctionFactory(
      descriptors.appReplaceDatabase,
    ),
    /** Request a copy of an AppInstallation. */
    requestAppinstallationCopy: this.requestFunctionFactory(
      descriptors.appRequestAppinstallationCopy,
    ),
    /** Get runtime status belonging to an AppInstallation. */
    retrieveStatus: this.requestFunctionFactory(descriptors.appRetrieveStatus),
    /** Create linkage between an AppInstallation and DatabaseUsers. */
    setDatabaseUsers: this.requestFunctionFactory(
      descriptors.appSetDatabaseUsers,
    ),
    /** Remove linkage between an AppInstallation and a Database. */
    unlinkDatabase: this.requestFunctionFactory(descriptors.appUnlinkDatabase),
  };

  /** The article API allows you to read article information. */
  public readonly article = {
    /** Get an Article. */
    getArticle: this.requestFunctionFactory(descriptors.articleGetArticle),
    /** List Articles. */
    listArticles: this.requestFunctionFactory(descriptors.articleListArticles),
  };

  /** The backup API allows you to manage your project backups. */
  public readonly backup = {
    /** Export a ProjectBackup for download. */
    createProjectBackupExport: this.requestFunctionFactory(
      descriptors.backupCreateProjectBackupExport,
    ),
    /** Delete a ProjectBackupExport. */
    deleteProjectBackupExport: this.requestFunctionFactory(
      descriptors.backupDeleteProjectBackupExport,
    ),
    /** List BackupSchedules belonging to a Project. */
    listProjectBackupSchedules: this.requestFunctionFactory(
      descriptors.backupListProjectBackupSchedules,
    ),
    /** Create a BackupSchedule for a Project. */
    createProjectBackupSchedule: this.requestFunctionFactory(
      descriptors.backupCreateProjectBackupSchedule,
    ),
    /** List Backups belonging to a Project. */
    listProjectBackups: this.requestFunctionFactory(
      descriptors.backupListProjectBackups,
    ),
    /** Create a Backup of a Project. */
    createProjectBackup: this.requestFunctionFactory(
      descriptors.backupCreateProjectBackup,
    ),
    /** Get a ProjectBackupSchedule. */
    getProjectBackupSchedule: this.requestFunctionFactory(
      descriptors.backupGetProjectBackupSchedule,
    ),
    /** Delete a ProjectBackupSchedule. */
    deleteProjectBackupSchedule: this.requestFunctionFactory(
      descriptors.backupDeleteProjectBackupSchedule,
    ),
    /** Update a ProjectBackupSchedule. */
    updateProjectBackupSchedule: this.requestFunctionFactory(
      descriptors.backupUpdateProjectBackupSchedule,
    ),
    /** Get a ProjectBackup. */
    getProjectBackup: this.requestFunctionFactory(
      descriptors.backupGetProjectBackup,
    ),
    /** Delete a ProjectBackup. */
    deleteProjectBackup: this.requestFunctionFactory(
      descriptors.backupDeleteProjectBackup,
    ),
    /** Get table of contents for a ProjectBackup. */
    getProjectBackupDirectories: this.requestFunctionFactory(
      descriptors.backupGetProjectBackupDirectories,
    ),
    /** Restore a ProjectBackup's path. */
    requestProjectBackupRestorePath: this.requestFunctionFactory(
      descriptors.backupRequestProjectBackupRestorePath,
    ),
    /** Change the description of a ProjectBackup. */
    updateProjectBackupDescription: this.requestFunctionFactory(
      descriptors.backupUpdateProjectBackupDescription,
    ),
  };

  /** The container API allows you to manage your stacks, containers, volumes and registries. */
  public readonly container = {
    /** List Registries belonging to a Project. */
    listRegistries: this.requestFunctionFactory(
      descriptors.containerListRegistries,
    ),
    /** Create a Registry. */
    createRegistry: this.requestFunctionFactory(
      descriptors.containerCreateRegistry,
    ),
    /** Get a Stack. */
    getStack: this.requestFunctionFactory(descriptors.containerGetStack),
    /** Declaratively create, update or delete Services or Volumes belonging to a Stack. */
    declareStack: this.requestFunctionFactory(
      descriptors.containerDeclareStack,
    ),
    /** Create, update or delete Services or Volumes belonging to a Stack. */
    updateStack: this.requestFunctionFactory(descriptors.containerUpdateStack),
    /** Get a Registry. */
    getRegistry: this.requestFunctionFactory(descriptors.containerGetRegistry),
    /** Delete a Registry. */
    deleteRegistry: this.requestFunctionFactory(
      descriptors.containerDeleteRegistry,
    ),
    /** Update a Registry. */
    updateRegistry: this.requestFunctionFactory(
      descriptors.containerUpdateRegistry,
    ),
    /** Get a Volume belonging to a Stack. */
    getVolume: this.requestFunctionFactory(descriptors.containerGetVolume),
    /** Delete a Volume belonging to a Stack. */
    deleteVolume: this.requestFunctionFactory(
      descriptors.containerDeleteVolume,
    ),
    /** Get a ContainerImageConfig. */
    getContainerImageConfig: this.requestFunctionFactory(
      descriptors.containerGetContainerImageConfig,
    ),
    /** Get logs belonging to a Service. */
    getServiceLogs: this.requestFunctionFactory(
      descriptors.containerGetServiceLogs,
    ),
    /** Get a Service belonging to a Stack. */
    getService: this.requestFunctionFactory(descriptors.containerGetService),
    /** List Services belonging to a Project. */
    listServices: this.requestFunctionFactory(
      descriptors.containerListServices,
    ),
    /** List Volumes belonging to a Stack. */
    listStackVolumes: this.requestFunctionFactory(
      descriptors.containerListStackVolumes,
    ),
    /** List Stacks belonging to a Project. */
    listStacks: this.requestFunctionFactory(descriptors.containerListStacks),
    /** List Volumes belonging to a Project. */
    listVolumes: this.requestFunctionFactory(descriptors.containerListVolumes),
    /** Pulls the latest version of the Service's image and optionally recreates the Service. */
    pullImageForService: this.requestFunctionFactory(
      descriptors.containerPullImageForService,
    ),
    /** Recreate a Service. */
    recreateService: this.requestFunctionFactory(
      descriptors.containerRecreateService,
    ),
    /** Restart a started Service. */
    restartService: this.requestFunctionFactory(
      descriptors.containerRestartService,
    ),
    /** Start a stopped Service. */
    startService: this.requestFunctionFactory(
      descriptors.containerStartService,
    ),
    /** Stop a started Service. */
    stopService: this.requestFunctionFactory(descriptors.containerStopService),
    /** Validate a Registries' URI. */
    validateContainerRegistryUri: this.requestFunctionFactory(
      descriptors.containerValidateContainerRegistryUri,
    ),
    /** Validate a Registries' credentials. */
    validateRegistryCredentials: this.requestFunctionFactory(
      descriptors.containerValidateRegistryCredentials,
    ),
  };

  /** The contract API allows you to manage your contracts and orders */
  public readonly contract = {
    /** Schedule the Termination of a ContractItem. */
    terminateContractItem: this.requestFunctionFactory(
      descriptors.contractTerminateContractItem,
    ),
    /** Cancel the Termination for the referred ContractItem. */
    cancelContractItemTermination: this.requestFunctionFactory(
      descriptors.contractCancelContractItemTermination,
    ),
    /** Cancel the TariffChange for the referred ContractItem. */
    cancelContractTariffChange: this.requestFunctionFactory(
      descriptors.contractCancelContractTariffChange,
    ),
    /** Schedule the Termination of a Contract. */
    terminateContract: this.requestFunctionFactory(
      descriptors.contractTerminateContract,
    ),
    /** Cancel the Termination for the referred Contract. */
    cancelContractTermination: this.requestFunctionFactory(
      descriptors.contractCancelContractTermination,
    ),
    /** Return the BaseItem of the Contract with the given ID. */
    getBaseItemOfContract: this.requestFunctionFactory(
      descriptors.contractGetBaseItemOfContract,
    ),
    /** Return the Contract for the given Certificate. */
    getDetailOfContractByCertificate: this.requestFunctionFactory(
      descriptors.contractGetDetailOfContractByCertificate,
    ),
    /** Return the Contract for the given Domain. */
    getDetailOfContractByDomain: this.requestFunctionFactory(
      descriptors.contractGetDetailOfContractByDomain,
    ),
    /** Return the Contract for the given LeadFyndrProfile. */
    getDetailOfContractByLeadFyndr: this.requestFunctionFactory(
      descriptors.contractGetDetailOfContractByLeadFyndr,
    ),
    /** Return the Contract for the given Mail Address. */
    getDetailOfContractByMailAddress: this.requestFunctionFactory(
      descriptors.contractGetDetailOfContractByMailAddress,
    ),
    /** Return the Contract for the given Project. */
    getDetailOfContractByProject: this.requestFunctionFactory(
      descriptors.contractGetDetailOfContractByProject,
    ),
    /** Return the Contract for the given Server. */
    getDetailOfContractByServer: this.requestFunctionFactory(
      descriptors.contractGetDetailOfContractByServer,
    ),
    /** Get the ContractItem with the given ID. */
    getDetailOfContractItem: this.requestFunctionFactory(
      descriptors.contractGetDetailOfContractItem,
    ),
    /** Returns the Contract with the given ID. */
    getDetailOfContract: this.requestFunctionFactory(
      descriptors.contractGetDetailOfContract,
    ),
    /** Return a list of Contracts for the given Customer. */
    listContracts: this.requestFunctionFactory(
      descriptors.contractListContracts,
    ),
    /** Get details of an Invoice. */
    invoiceDetail: this.requestFunctionFactory(descriptors.invoiceDetail),
    /** Get InvoiceSettings of a Customer. */
    invoiceGetDetailOfInvoiceSettings: this.requestFunctionFactory(
      descriptors.invoiceGetDetailOfInvoiceSettings,
    ),
    /** Update InvoiceSettings of a Customer. */
    invoiceUpdateInvoiceSettings: this.requestFunctionFactory(
      descriptors.invoiceUpdateInvoiceSettings,
    ),
    /** Request an Access Token for the Invoice file. */
    invoiceGetFileAccessToken: this.requestFunctionFactory(
      descriptors.invoiceGetFileAccessToken,
    ),
    /** List Invoices of a Customer. */
    invoiceListCustomerInvoices: this.requestFunctionFactory(
      descriptors.invoiceListCustomerInvoices,
    ),
    /** Get list of Orders. */
    orderListOrders: this.requestFunctionFactory(descriptors.orderListOrders),
    /** Create an Order. */
    orderCreateOrder: this.requestFunctionFactory(descriptors.orderCreateOrder),
    /** Create TariffChange Order. */
    orderCreateTariffChange: this.requestFunctionFactory(
      descriptors.orderCreateTariffChange,
    ),
    /** Get Order for Customer. */
    orderGetOrder: this.requestFunctionFactory(descriptors.orderGetOrder),
    /** Get list of Orders of a Customer. */
    orderListCustomerOrders: this.requestFunctionFactory(
      descriptors.orderListCustomerOrders,
    ),
    /** Get list of Orders of a Project. */
    orderListProjectOrders: this.requestFunctionFactory(
      descriptors.orderListProjectOrders,
    ),
    /** Preview Order. */
    orderPreviewOrder: this.requestFunctionFactory(
      descriptors.orderPreviewOrder,
    ),
    /** Preview TariffChange. */
    orderPreviewTariffChange: this.requestFunctionFactory(
      descriptors.orderPreviewTariffChange,
    ),
  };

  /** The marketplace API allows you to manage extensions and more information regaring the marketplace. */
  public readonly marketplace = {
    /** Start the verification process of a contributor. */
    contributorRequestVerification: this.requestFunctionFactory(
      descriptors.contributorRequestVerification,
    ),
    /** Cancel the verification-process of a contributor. */
    contributorCancelVerification: this.requestFunctionFactory(
      descriptors.contributorCancelVerification,
    ),
    /** Get a Contributor. */
    extensionGetContributor: this.requestFunctionFactory(
      descriptors.extensionGetContributor,
    ),
    /** Delete a Contributor. */
    contributorDeleteContributor: this.requestFunctionFactory(
      descriptors.contributorDeleteContributor,
    ),
    /** Patch Contributor. */
    contributorPatchContributor: this.requestFunctionFactory(
      descriptors.contributorPatchContributor,
    ),
    /** Express interest to be a contributor. */
    contributorExpressInterestToContribute: this.requestFunctionFactory(
      descriptors.contributorExpressInterestToContribute,
    ),
    /** Get Contributor Billing Information. */
    contributorGetBillingInformation: this.requestFunctionFactory(
      descriptors.contributorGetBillingInformation,
    ),
    /** Update Contributor Billing Information. */
    contributorUpdateBillingInformation: this.requestFunctionFactory(
      descriptors.contributorUpdateBillingInformation,
    ),
    /** Get the Stripe Billing Portal Link for a Customer */
    contributorGetCustomerBillingPortalLink: this.requestFunctionFactory(
      descriptors.contributorGetCustomerBillingPortalLink,
    ),
    /** Get the Stripe Dashboard Link for a Contributor. */
    contributorGetLoginLink: this.requestFunctionFactory(
      descriptors.contributorGetLoginLink,
    ),
    /** List ContractPartners of the contributor. */
    contributorListContractPartnersOfContributor: this.requestFunctionFactory(
      descriptors.contributorListContractPartnersOfContributor,
    ),
    /** List incoming Invoices of a Contributor. */
    contributorListIncomingInvoices: this.requestFunctionFactory(
      descriptors.contributorListIncomingInvoices,
    ),
    /** List all invoices on behalf of a contributor. */
    contributorListOnbehalfInvoices: this.requestFunctionFactory(
      descriptors.contributorListOnbehalfInvoices,
    ),
    /** Request an Access Token for the Incoming Invoice file. */
    contributorReceiptGetFileAccessToken: this.requestFunctionFactory(
      descriptors.contributorReceiptGetFileAccessToken,
    ),
    /** Add a deviating avatar to a Contributor. */
    contributorRequestDeviatingContributorAvatarUpload:
      this.requestFunctionFactory(
        descriptors.contributorRequestDeviatingContributorAvatarUpload,
      ),
    /** Delete deviating contributor avatar und return to the inherited customer avatar. */
    contributorResetContributorAvatar: this.requestFunctionFactory(
      descriptors.contributorResetContributorAvatar,
    ),
    /** Rotate the secret for an extension instance. */
    contributorRotateSecretForExtensionInstance: this.requestFunctionFactory(
      descriptors.contributorRotateSecretForExtensionInstance,
    ),
    /** Authenticate your external application using the extensionInstanceSecret. */
    extensionAuthenticateInstance: this.requestFunctionFactory(
      descriptors.extensionAuthenticateInstance,
    ),
    /** Authenticate your external application using a session token and an extension secret */
    extensionAuthenticateWithSessionToken: this.requestFunctionFactory(
      descriptors.extensionAuthenticateWithSessionToken,
    ),
    /** Schedule an Extension Instance Termination for the next possible date. */
    extensionScheduleExtensionTermination: this.requestFunctionFactory(
      descriptors.extensionScheduleExtensionTermination,
    ),
    /** Cancel an Extension Instance Termination. */
    extensionCancelExtensionTermination: this.requestFunctionFactory(
      descriptors.extensionCancelExtensionTermination,
    ),
    /** Change the context of an Extension. */
    extensionChangeContext: this.requestFunctionFactory(
      descriptors.extensionChangeContext,
    ),
    /** Consent to extension scopes. */
    extensionConsentToExtensionScopes: this.requestFunctionFactory(
      descriptors.extensionConsentToExtensionScopes,
    ),
    /** Create the OnboardingProcess of a Contributor. */
    extensionCreateContributorOnboardingProcess: this.requestFunctionFactory(
      descriptors.extensionCreateContributorOnboardingProcess,
    ),
    /** List ExtensionInstances. */
    extensionListExtensionInstances: this.requestFunctionFactory(
      descriptors.extensionListExtensionInstances,
    ),
    /** Create an ExtensionInstance. */
    extensionCreateExtensionInstance: this.requestFunctionFactory(
      descriptors.extensionCreateExtensionInstance,
    ),
    /** Create an access token retrieval key for an extension instance. */
    extensionCreateRetrievalKey: this.requestFunctionFactory(
      descriptors.extensionCreateRetrievalKey,
    ),
    /** Get an ExtensionInstance. */
    extensionGetExtensionInstance: this.requestFunctionFactory(
      descriptors.extensionGetExtensionInstance,
    ),
    /** Delete a free ExtensionInstance. If the Extension is chargable the contract must be terminated instead. */
    extensionDeleteExtensionInstance: this.requestFunctionFactory(
      descriptors.extensionDeleteExtensionInstance,
    ),
    /** Get Extension of own contributor. */
    extensionGetOwnExtension: this.requestFunctionFactory(
      descriptors.extensionGetOwnExtension,
    ),
    /** Delete an extension. */
    extensionDeleteExtension: this.requestFunctionFactory(
      descriptors.extensionDeleteExtension,
    ),
    /** Patch Extension. */
    extensionPatchExtension: this.requestFunctionFactory(
      descriptors.extensionPatchExtension,
    ),
    /** Disable an ExtensionInstance. */
    extensionDisableExtensionInstance: this.requestFunctionFactory(
      descriptors.extensionDisableExtensionInstance,
    ),
    /** Dry run a webhook with random or given values. */
    extensionDryRunWebhook: this.requestFunctionFactory(
      descriptors.extensionDryRunWebhook,
    ),
    /** Enable an ExtensionInstance. */
    extensionEnableExtensionInstance: this.requestFunctionFactory(
      descriptors.extensionEnableExtensionInstance,
    ),
    /** Generate an Extension secret for the given Extension. */
    extensionGenerateExtensionSecret: this.requestFunctionFactory(
      descriptors.extensionGenerateExtensionSecret,
    ),
    /** Generate a session token to transmit it to the extensions frontend fragment. */
    extensionGenerateSessionToken: this.requestFunctionFactory(
      descriptors.extensionGenerateSessionToken,
    ),
    /** Get all open extension orders for given customer */
    extensionGetCustomerExtensionInstanceOrders: this.requestFunctionFactory(
      descriptors.extensionGetCustomerExtensionInstanceOrders,
    ),
    /** Get the Contract Strategy of an Extension Instance */
    extensionGetExtensionInstanceContract: this.requestFunctionFactory(
      descriptors.extensionGetExtensionInstanceContract,
    ),
    /** Update or Create Contract for existing Extension Instances. */
    extensionUpdateExtensionInstanceContract: this.requestFunctionFactory(
      descriptors.extensionUpdateExtensionInstanceContract,
    ),
    /** Get the ExtensionInstance of a specific customer and extension, if existing. */
    extensionGetExtensionInstanceForCustomer: this.requestFunctionFactory(
      descriptors.extensionGetExtensionInstanceForCustomer,
    ),
    /** Get the ExtensionInstance of a specific project and extension, if existing. */
    extensionGetExtensionInstanceForProject: this.requestFunctionFactory(
      descriptors.extensionGetExtensionInstanceForProject,
    ),
    /** Get an Extension. */
    extensionGetExtension: this.requestFunctionFactory(
      descriptors.extensionGetExtension,
    ),
    /** Get all open extension orders for given project */
    extensionGetProjectExtensionInstanceOrders: this.requestFunctionFactory(
      descriptors.extensionGetProjectExtensionInstanceOrders,
    ),
    /** Get the public key to verify the webhook signature. */
    extensionGetPublicKey: this.requestFunctionFactory(
      descriptors.extensionGetPublicKey,
    ),
    /** Invalidate the given Extension secret immediately. */
    extensionInvalidateExtensionSecret: this.requestFunctionFactory(
      descriptors.extensionInvalidateExtensionSecret,
    ),
    /** List Contributors. */
    extensionListContributors: this.requestFunctionFactory(
      descriptors.extensionListContributors,
    ),
    /** List Extensions. */
    extensionListExtensions: this.requestFunctionFactory(
      descriptors.extensionListExtensions,
    ),
    /** List Extensions of own contributor. */
    extensionListOwnExtensions: this.requestFunctionFactory(
      descriptors.extensionListOwnExtensions,
    ),
    /** Register an Extension. */
    extensionRegisterExtension: this.requestFunctionFactory(
      descriptors.extensionRegisterExtension,
    ),
    /** List Scopes. */
    extensionListScopes: this.requestFunctionFactory(
      descriptors.extensionListScopes,
    ),
    /** Order Extension with saved payment method */
    extensionOrderExtension: this.requestFunctionFactory(
      descriptors.extensionOrderExtension,
    ),
    /** Remove an asset of an extension. */
    extensionRemoveAsset: this.requestFunctionFactory(
      descriptors.extensionRemoveAsset,
    ),
    /** Add a logo to an extension. */
    extensionRequestLogoUpload: this.requestFunctionFactory(
      descriptors.extensionRequestLogoUpload,
    ),
    /** Remove the logo of an extension. */
    extensionRemoveLogo: this.requestFunctionFactory(
      descriptors.extensionRemoveLogo,
    ),
    /** Add an asset to an extension. */
    extensionRequestAssetUpload: this.requestFunctionFactory(
      descriptors.extensionRequestAssetUpload,
    ),
    /** Start the verification process of an Extension. */
    extensionRequestExtensionVerification: this.requestFunctionFactory(
      descriptors.extensionRequestExtensionVerification,
    ),
    /** Publish or withdraw an Extension. */
    extensionSetExtensionPublishedState: this.requestFunctionFactory(
      descriptors.extensionSetExtensionPublishedState,
    ),
    /** Creates or Updates Pricing for an Extension. */
    extensionUpdateExtensionPricing: this.requestFunctionFactory(
      descriptors.extensionUpdateExtensionPricing,
    ),
    /** Get payment method details */
    customerGetPaymentMethod: this.requestFunctionFactory(
      descriptors.marketplaceCustomerGetPaymentMethod,
    ),
    /** Get the link to update the marketplace payment method */
    customerUpdatePaymentMethod: this.requestFunctionFactory(
      descriptors.marketplaceCustomerUpdatePaymentMethod,
    ),
  };

  /** The conversation API allows you to manage your support conversations. */
  public readonly conversation = {
    /** Get all conversation the authenticated user has created or has access to. */
    listConversations: this.requestFunctionFactory(
      descriptors.conversationListConversations,
    ),
    /** Create a conversation. */
    createConversation: this.requestFunctionFactory(
      descriptors.conversationCreateConversation,
    ),
    /** Get all message of the conversation. */
    listMessagesByConversation: this.requestFunctionFactory(
      descriptors.conversationListMessagesByConversation,
    ),
    /** Send a new message in the conversation. */
    createMessage: this.requestFunctionFactory(
      descriptors.conversationCreateMessage,
    ),
    /** Get a specific conversation category. */
    getCategory: this.requestFunctionFactory(
      descriptors.conversationGetCategory,
    ),
    /** Get members of a support conversation. */
    getConversationMembers: this.requestFunctionFactory(
      descriptors.conversationGetConversationMembers,
    ),
    /** Get preferences for customer conversations. */
    getConversationPreferencesOfCustomer: this.requestFunctionFactory(
      descriptors.conversationGetConversationPreferencesOfCustomer,
    ),
    /** Get a support conversation. */
    getConversation: this.requestFunctionFactory(
      descriptors.conversationGetConversation,
    ),
    /** Update the basic properties of the conversation. */
    updateConversation: this.requestFunctionFactory(
      descriptors.conversationUpdateConversation,
    ),
    /** Request an access token for the File belonging to the Conversation. */
    getFileAccessToken: this.requestFunctionFactory(
      descriptors.conversationGetFileAccessToken,
    ),
    /** Get all conversation categories. */
    listCategories: this.requestFunctionFactory(
      descriptors.conversationListCategories,
    ),
    /** Request a file upload token for the conversation. */
    requestFileUpload: this.requestFunctionFactory(
      descriptors.conversationRequestFileUpload,
    ),
    /** Update the status of a conversation. */
    setConversationStatus: this.requestFunctionFactory(
      descriptors.conversationSetConversationStatus,
    ),
    /** Update the content of the message */
    updateMessage: this.requestFunctionFactory(
      descriptors.conversationUpdateMessage,
    ),
  };

  /** The cronjob API allows you to manage cronjobs within a project. */
  public readonly cronjob = {
    /** Abort a CronjobExecution. */
    abortExecution: this.requestFunctionFactory(
      descriptors.cronjobAbortExecution,
    ),
    /** List Cronjobs belonging to a Project. */
    listCronjobs: this.requestFunctionFactory(descriptors.cronjobListCronjobs),
    /** Create a Cronjob. */
    createCronjob: this.requestFunctionFactory(
      descriptors.cronjobCreateCronjob,
    ),
    /** List CronjobExecutions belonging to a Cronjob. */
    listExecutions: this.requestFunctionFactory(
      descriptors.cronjobListExecutions,
    ),
    /** Trigger a Cronjob. */
    createExecution: this.requestFunctionFactory(
      descriptors.cronjobCreateExecution,
    ),
    /** Get a Cronjob. */
    getCronjob: this.requestFunctionFactory(descriptors.cronjobGetCronjob),
    /** Delete a Cronjob. */
    deleteCronjob: this.requestFunctionFactory(
      descriptors.cronjobDeleteCronjob,
    ),
    /** Update a Cronjob. */
    updateCronjob: this.requestFunctionFactory(
      descriptors.cronjobUpdateCronjob,
    ),
    /** Get a CronjobExecution. */
    getExecution: this.requestFunctionFactory(descriptors.cronjobGetExecution),
    /** Update a Cronjob's app id. */
    updateCronjobAppId: this.requestFunctionFactory(
      descriptors.cronjobUpdateCronjobAppId,
    ),
  };

  /** The customer API allows you to manage your own organizations and users. */
  public readonly customer = {
    /** Accept a CustomerInvite. */
    acceptCustomerInvite: this.requestFunctionFactory(
      descriptors.customerAcceptCustomerInvite,
    ),
    /** List Invites belonging to a Customer. */
    listInvitesForCustomer: this.requestFunctionFactory(
      descriptors.customerListInvitesForCustomer,
    ),
    /** Create a CustomerInvite. */
    createCustomerInvite: this.requestFunctionFactory(
      descriptors.customerCreateCustomerInvite,
    ),
    /** Get all customer profiles the authenticated user has access to. */
    listCustomers: this.requestFunctionFactory(
      descriptors.customerListCustomers,
    ),
    /** Create a new customer profile. */
    createCustomer: this.requestFunctionFactory(
      descriptors.customerCreateCustomer,
    ),
    /** Lets us know your idea for our recommendation programm. */
    createRecommendationSuggestion: this.requestFunctionFactory(
      descriptors.customerCreateRecommendationSuggestion,
    ),
    /** Gets the Wallet of the Customer. */
    getWallet: this.requestFunctionFactory(descriptors.customerGetWallet),
    /** Create the Wallet for the Customer. */
    createWallet: this.requestFunctionFactory(descriptors.customerCreateWallet),
    /** Decline a CustomerInvite. */
    declineCustomerInvite: this.requestFunctionFactory(
      descriptors.customerDeclineCustomerInvite,
    ),
    /** Get a CustomerInvite. */
    getCustomerInvite: this.requestFunctionFactory(
      descriptors.customerGetCustomerInvite,
    ),
    /** Delete a CustomerInvite. */
    deleteCustomerInvite: this.requestFunctionFactory(
      descriptors.customerDeleteCustomerInvite,
    ),
    /** Get a CustomerMembership. */
    getCustomerMembership: this.requestFunctionFactory(
      descriptors.customerGetCustomerMembership,
    ),
    /** Delete a CustomerMembership. */
    deleteCustomerMembership: this.requestFunctionFactory(
      descriptors.customerDeleteCustomerMembership,
    ),
    /** Update a CustomerMembership. */
    updateCustomerMembership: this.requestFunctionFactory(
      descriptors.customerUpdateCustomerMembership,
    ),
    /** Get a customer profile. */
    getCustomer: this.requestFunctionFactory(descriptors.customerGetCustomer),
    /** Update a customer profile. */
    updateCustomer: this.requestFunctionFactory(
      descriptors.customerUpdateCustomer,
    ),
    /** Delete a customer profile. */
    deleteCustomer: this.requestFunctionFactory(
      descriptors.customerDeleteCustomer,
    ),
    /** Get a CustomerInvite by token. */
    getCustomerTokenInvite: this.requestFunctionFactory(
      descriptors.customerGetCustomerTokenInvite,
    ),
    /** Check if the customer profile has a valid contract partner configured. */
    isCustomerLegallyCompetent: this.requestFunctionFactory(
      descriptors.customerIsCustomerLegallyCompetent,
    ),
    /** List CustomerInvites belonging to the executing user. */
    listCustomerInvites: this.requestFunctionFactory(
      descriptors.customerListCustomerInvites,
    ),
    /** List CustomerMemberships belonging to the executing user. */
    listCustomerMemberships: this.requestFunctionFactory(
      descriptors.customerListCustomerMemberships,
    ),
    /** List Memberships belonging to a Customer. */
    listMembershipsForCustomer: this.requestFunctionFactory(
      descriptors.customerListMembershipsForCustomer,
    ),
    /** Request a new avatar upload for the customer profile. */
    requestAvatarUpload: this.requestFunctionFactory(
      descriptors.customerRequestAvatarUpload,
    ),
    /** Remove the avatar picture of the customer profile. */
    removeAvatar: this.requestFunctionFactory(descriptors.customerRemoveAvatar),
    /** Resend the mail for a CustomerInvite. */
    resendCustomerInviteMail: this.requestFunctionFactory(
      descriptors.customerResendCustomerInviteMail,
    ),
  };

  /** The database API allows you to manage your databases, like MySQL and Redis databases. */
  public readonly database = {
    /** Copy a MySQLDatabase with a MySQLUser. */
    copyMysqlDatabase: this.requestFunctionFactory(
      descriptors.databaseCopyMysqlDatabase,
    ),
    /** List MySQLDatabases belonging to a Project. */
    listMysqlDatabases: this.requestFunctionFactory(
      descriptors.databaseListMysqlDatabases,
    ),
    /** Create a MySQLDatabase with a MySQLUser. */
    createMysqlDatabase: this.requestFunctionFactory(
      descriptors.databaseCreateMysqlDatabase,
    ),
    /** List MySQLUsers belonging to a Database. */
    listMysqlUsers: this.requestFunctionFactory(
      descriptors.databaseListMysqlUsers,
    ),
    /** Create a MySQLUser. */
    createMysqlUser: this.requestFunctionFactory(
      descriptors.databaseCreateMysqlUser,
    ),
    /** List RedisDatabases belonging to a Project. */
    listRedisDatabases: this.requestFunctionFactory(
      descriptors.databaseListRedisDatabases,
    ),
    /** Create a RedisDatabase. */
    createRedisDatabase: this.requestFunctionFactory(
      descriptors.databaseCreateRedisDatabase,
    ),
    /** Get a MySQLDatabase. */
    getMysqlDatabase: this.requestFunctionFactory(
      descriptors.databaseGetMysqlDatabase,
    ),
    /** Delete a MySQLDatabase. */
    deleteMysqlDatabase: this.requestFunctionFactory(
      descriptors.databaseDeleteMysqlDatabase,
    ),
    /** Get a MySQLUser. */
    getMysqlUser: this.requestFunctionFactory(descriptors.databaseGetMysqlUser),
    /** Update a MySQLUser. */
    updateMysqlUser: this.requestFunctionFactory(
      descriptors.databaseUpdateMysqlUser,
    ),
    /** Delete a MySQLUser. */
    deleteMysqlUser: this.requestFunctionFactory(
      descriptors.databaseDeleteMysqlUser,
    ),
    /** Get a RedisDatabase. */
    getRedisDatabase: this.requestFunctionFactory(
      descriptors.databaseGetRedisDatabase,
    ),
    /** Delete a RedisDatabase. */
    deleteRedisDatabase: this.requestFunctionFactory(
      descriptors.databaseDeleteRedisDatabase,
    ),
    /** Disable a MySQLUser. */
    disableMysqlUser: this.requestFunctionFactory(
      descriptors.databaseDisableMysqlUser,
    ),
    /** Enable a MySQLUser. */
    enableMysqlUser: this.requestFunctionFactory(
      descriptors.databaseEnableMysqlUser,
    ),
    /** Get a MySQLUser's PhpMyAdmin-URL. */
    getMysqlUserPhpMyAdminUrl: this.requestFunctionFactory(
      descriptors.databaseGetMysqlUserPhpMyAdminUrl,
    ),
    /** List available MySQL character sets and collations, optionally filtered by a MySQLVersion. */
    listMysqlCharsets: this.requestFunctionFactory(
      descriptors.databaseListMysqlCharsets,
    ),
    /** List MySQLVersions. */
    listMysqlVersions: this.requestFunctionFactory(
      descriptors.databaseListMysqlVersions,
    ),
    /** List RedisVersions. */
    listRedisVersions: this.requestFunctionFactory(
      descriptors.databaseListRedisVersions,
    ),
    /** Update a MySQLDatabase's default character settings. */
    updateMysqlDatabaseDefaultCharset: this.requestFunctionFactory(
      descriptors.databaseUpdateMysqlDatabaseDefaultCharset,
    ),
    /** Update a MySQLDatabase's description. */
    updateMysqlDatabaseDescription: this.requestFunctionFactory(
      descriptors.databaseUpdateMysqlDatabaseDescription,
    ),
    /** Update a MySQLUser's password. */
    updateMysqlUserPassword: this.requestFunctionFactory(
      descriptors.databaseUpdateMysqlUserPassword,
    ),
    /** Update a RedisDatabase's configuration. */
    updateRedisDatabaseConfiguration: this.requestFunctionFactory(
      descriptors.databaseUpdateRedisDatabaseConfiguration,
    ),
    /** Update a RedisDatabase's description. */
    updateRedisDatabaseDescription: this.requestFunctionFactory(
      descriptors.databaseUpdateRedisDatabaseDescription,
    ),
  };

  /** The domain API allows you to manage your domains, DNS records, SSL certificates and ingress resources. */
  public readonly domain = {
    /** List Domains */
    listDomains: this.requestFunctionFactory(descriptors.domainListDomains),
    /** Update the nameservers of a Domain. */
    updateDomainNameservers: this.requestFunctionFactory(
      descriptors.domainUpdateDomainNameservers,
    ),
    /** Update the paths of an Ingress. */
    ingressUpdateIngressPaths: this.requestFunctionFactory(
      descriptors.ingressUpdateIngressPaths,
    ),
    /** Update the tls settings of an Ingress. */
    ingressUpdateIngressTls: this.requestFunctionFactory(
      descriptors.ingressUpdateIngressTls,
    ),
    /** Create a DNSZone. */
    dnsCreateDnsZone: this.requestFunctionFactory(descriptors.dnsCreateDnsZone),
    /** Get a DNSZone. */
    dnsGetDnsZone: this.requestFunctionFactory(descriptors.dnsGetDnsZone),
    /** Delete a DNSZone. */
    dnsDeleteDnsZone: this.requestFunctionFactory(descriptors.dnsDeleteDnsZone),
    /** Get a zone file for a DNSZone. */
    dnsGetZoneFile: this.requestFunctionFactory(descriptors.dnsGetZoneFile),
    /** List DNSZones belonging to a Project. */
    dnsListDnsZones: this.requestFunctionFactory(descriptors.dnsListDnsZones),
    /** Set a record set on a DNSZone to managed. */
    dnsSetRecordSetManaged: this.requestFunctionFactory(
      descriptors.dnsSetRecordSetManaged,
    ),
    /** Update a record set on a DNSZone. */
    dnsUpdateRecordSet: this.requestFunctionFactory(
      descriptors.dnsUpdateRecordSet,
    ),
    /** Abort a Domain declaration. */
    abortDomainDeclaration: this.requestFunctionFactory(
      descriptors.domainAbortDomainDeclaration,
    ),
    /** Check if a Domain is available to register. */
    checkDomainRegistrability: this.requestFunctionFactory(
      descriptors.domainCheckDomainRegistrability,
    ),
    /** Check if a Domain is available to transfer. */
    checkDomainTransferability: this.requestFunctionFactory(
      descriptors.domainCheckDomainTransferability,
    ),
    /** Create an auth code for a Domains transfer-out process. */
    createDomainAuthCode: this.requestFunctionFactory(
      descriptors.domainCreateDomainAuthCode,
    ),
    /** Get a Domain. */
    getDomain: this.requestFunctionFactory(descriptors.domainGetDomain),
    /** Delete a Domain. */
    deleteDomain: this.requestFunctionFactory(descriptors.domainDeleteDomain),
    /** Get the latest screenshot's FileReference belonging to a Domain. */
    getLatestScreenshot: this.requestFunctionFactory(
      descriptors.domainGetLatestScreenshot,
    ),
    /** List the contact schemas for a TLD. */
    listTldContactSchemas: this.requestFunctionFactory(
      descriptors.domainListTldContactSchemas,
    ),
    /** List TLDs. */
    listTlds: this.requestFunctionFactory(descriptors.domainListTlds),
    /** Resend a Domain email. */
    resendDomainEmail: this.requestFunctionFactory(
      descriptors.domainResendDomainEmail,
    ),
    /** Suggest a list of domains based on a prompt using AI. */
    suggest: this.requestFunctionFactory(descriptors.domainSuggest),
    /** Update the auth code of a Domain. */
    updateDomainAuthCode: this.requestFunctionFactory(
      descriptors.domainUpdateDomainAuthCode,
    ),
    /** Update a contact of a Domain. */
    updateDomainContact: this.requestFunctionFactory(
      descriptors.domainUpdateDomainContact,
    ),
    /** Update a Domain's project id. */
    updateDomainProjectId: this.requestFunctionFactory(
      descriptors.domainUpdateDomainProjectId,
    ),
    /** List Ingresses. */
    ingressListIngresses: this.requestFunctionFactory(
      descriptors.ingressListIngresses,
    ),
    /** Create an Ingress. */
    ingressCreateIngress: this.requestFunctionFactory(
      descriptors.ingressCreateIngress,
    ),
    /** Get an Ingress. */
    ingressGetIngress: this.requestFunctionFactory(
      descriptors.ingressGetIngress,
    ),
    /** Delete an Ingress. */
    ingressDeleteIngress: this.requestFunctionFactory(
      descriptors.ingressDeleteIngress,
    ),
    /** Verifiy the ownership of an Ingress. */
    ingressIngressVerifyOwnership: this.requestFunctionFactory(
      descriptors.ingressIngressVerifyOwnership,
    ),
    /** List Ingresses compatible with a certificate. */
    ingressListIngressesCompatibleWithCertificate: this.requestFunctionFactory(
      descriptors.ingressListIngressesCompatibleWithCertificate,
    ),
    /** Request the ACME certificate issuance of an Ingress. */
    ingressRequestIngressAcmeCertificateIssuance: this.requestFunctionFactory(
      descriptors.ingressRequestIngressAcmeCertificateIssuance,
    ),
    /** Check the replacement of a Certificate. */
    sslCheckReplaceCertificate: this.requestFunctionFactory(
      descriptors.sslCheckReplaceCertificate,
    ),
    /** List CertificateRequests belonging to a Project or an Ingress. */
    sslListCertificateRequests: this.requestFunctionFactory(
      descriptors.sslListCertificateRequests,
    ),
    /** Create a CertificateRequest. */
    sslCreateCertificateRequest: this.requestFunctionFactory(
      descriptors.sslCreateCertificateRequest,
    ),
    /** Delete a CertificateRequest. */
    sslDeleteCertificateRequest: this.requestFunctionFactory(
      descriptors.sslDeleteCertificateRequest,
    ),
    /** Delete a Certificate. */
    sslDeleteCertificate: this.requestFunctionFactory(
      descriptors.sslDeleteCertificate,
    ),
    /** Get a CertificateRequest. */
    sslGetCertificateRequest: this.requestFunctionFactory(
      descriptors.sslGetCertificateRequest,
    ),
    /** Get a Certificate. */
    sslGetCertificate: this.requestFunctionFactory(
      descriptors.sslGetCertificate,
    ),
    /** Update a Certificate. */
    sslReplaceCertificate: this.requestFunctionFactory(
      descriptors.sslReplaceCertificate,
    ),
    /** List Certificates belonging to a Project or an Ingress. */
    sslListCertificates: this.requestFunctionFactory(
      descriptors.sslListCertificates,
    ),
<<<<<<< HEAD
    /** Update the certificate of a CertificateRequest. */
    sslSetCertificateRequestCertificate: this.requestFunctionFactory(
      descriptors.sslSetCertificateRequestCertificate,
=======
    /** Create a scheduled deletion of a Domain. */
    createScheduledDeletion: this.requestFunctionFactory(
      descriptors.domainCreateScheduledDeletion,
    ),
    /** Cancel a scheduled deletion of a Domain. */
    cancelScheduledDeletion: this.requestFunctionFactory(
      descriptors.domainCancelScheduledDeletion,
>>>>>>> 40f3ea1b
    ),
  };

  /** The mail API allows you to manage your mail accounts. */
  public readonly mail = {
    /** Update the autoresponder of a MailAddress. */
    updateMailAddressAutoresponder: this.requestFunctionFactory(
      descriptors.mailUpdateMailAddressAutoresponder,
    ),
    /** Update the forward addresses of a MailAddresses. */
    updateMailAddressForwardAddresses: this.requestFunctionFactory(
      descriptors.mailUpdateMailAddressForwardAddresses,
    ),
    /** Update the password for a MailAddress. */
    updateMailAddressPassword: this.requestFunctionFactory(
      descriptors.mailUpdateMailAddressPassword,
    ),
    /** Update the quota of a MailAddress. */
    updateMailAddressQuota: this.requestFunctionFactory(
      descriptors.mailUpdateMailAddressQuota,
    ),
    /** Update the spam protection of a MailAddress. */
    updateMailAddressSpamProtection: this.requestFunctionFactory(
      descriptors.mailUpdateMailAddressSpamProtection,
    ),
    /** List DeliveryBoxes belonging to a Project. */
    listDeliveryBoxes: this.requestFunctionFactory(
      descriptors.mailListDeliveryBoxes,
    ),
    /** Create a DeliveryBox. */
    createDeliverybox: this.requestFunctionFactory(
      descriptors.mailCreateDeliverybox,
    ),
    /** List MailAddresses belonging to a Project. */
    listMailAddresses: this.requestFunctionFactory(
      descriptors.mailListMailAddresses,
    ),
    /** Create a MailAddress. */
    createMailAddress: this.requestFunctionFactory(
      descriptors.mailCreateMailAddress,
    ),
    /** Get a DeliveryBox. */
    getDeliveryBox: this.requestFunctionFactory(descriptors.mailGetDeliveryBox),
    /** Delete a DeliveryBox. */
    deleteDeliveryBox: this.requestFunctionFactory(
      descriptors.mailDeleteDeliveryBox,
    ),
    /** Get a MailAddress. */
    getMailAddress: this.requestFunctionFactory(descriptors.mailGetMailAddress),
    /** Delete a MailAddress. */
    deleteMailAddress: this.requestFunctionFactory(
      descriptors.mailDeleteMailAddress,
    ),
    /** Disable the mail-archive of a MailAddress. */
    disableMailArchive: this.requestFunctionFactory(
      descriptors.mailDisableMailArchive,
    ),
    /** List backups belonging to a MailAddress. */
    listBackupsForMailAddress: this.requestFunctionFactory(
      descriptors.mailListBackupsForMailAddress,
    ),
    /** List mail settings of a Project. */
    listProjectMailSettings: this.requestFunctionFactory(
      descriptors.mailListProjectMailSettings,
    ),
    /** Check if a Migration between two projects is possible. */
    migrationCheckMigrationIsPossible: this.requestFunctionFactory(
      descriptors.mailMigrationCheckMigrationIsPossible,
    ),
    /** Get a Migration. */
    migrationGetMigration: this.requestFunctionFactory(
      descriptors.mailMigrationGetMigration,
    ),
    /** List Migrations belonging to a Project in customer center or mStudio. */
    migrationListMigrations: this.requestFunctionFactory(
      descriptors.mailMigrationListMigrations,
    ),
    /** Request a Mail Migration between two projects. */
    migrationRequestMailMigration: this.requestFunctionFactory(
      descriptors.mailMigrationRequestMailMigration,
    ),
    /** Recover emails for a MailAddress from a backup. */
    recoverMailAddressEmails: this.requestFunctionFactory(
      descriptors.mailRecoverMailAddressEmails,
    ),
    /** Update the description of a DeliveryBox. */
    updateDeliveryBoxDescription: this.requestFunctionFactory(
      descriptors.mailUpdateDeliveryBoxDescription,
    ),
    /** Update the password of a DeliveryBox. */
    updateDeliveryBoxPassword: this.requestFunctionFactory(
      descriptors.mailUpdateDeliveryBoxPassword,
    ),
    /** Update a MailAddress. */
    updateMailAddressAddress: this.requestFunctionFactory(
      descriptors.mailUpdateMailAddressAddress,
    ),
    /** Update the catch-all of a MailAddress. */
    updateMailAddressCatchAll: this.requestFunctionFactory(
      descriptors.mailUpdateMailAddressCatchAll,
    ),
    /** Update a mail setting of a Project. */
    updateProjectMailSetting: this.requestFunctionFactory(
      descriptors.mailUpdateProjectMailSetting,
    ),
  };

  /** The notification API allows you to manage your notifications. */
  public readonly notification = {
    /** Subscribe a user to the mStudio newsletter. */
    newsletterSubscribeUser: this.requestFunctionFactory(
      descriptors.newsletterSubscribeUser,
    ),
    /** Getting the subscription status of the subscription. */
    newsletterGetInfo: this.requestFunctionFactory(
      descriptors.newsletterGetInfo,
    ),
    /** Unsubscribe a user from the mStudio newsletter. */
    newsletterUnsubscribeUser: this.requestFunctionFactory(
      descriptors.newsletterUnsubscribeUser,
    ),
    /** Get the counts for unread notifications of the user. */
    scountUnreadNotifications: this.requestFunctionFactory(
      descriptors.notificationsCountUnreadNotifications,
    ),
    /** List all unread notifications. */
    slistNotifications: this.requestFunctionFactory(
      descriptors.notificationsListNotifications,
    ),
    /** Mark all notifications as read. */
    sreadAllNotifications: this.requestFunctionFactory(
      descriptors.notificationsReadAllNotifications,
    ),
    /** Mark notification as read. */
    sreadNotification: this.requestFunctionFactory(
      descriptors.notificationsReadNotification,
    ),
  };

  /** The user API allows you to manage your own user and access information of other users that might be visible to you. */
  public readonly user = {
    /** Update your account information. */
    updateAccount: this.requestFunctionFactory(descriptors.userUpdateAccount),
    /** Get a PasswordPolicy. */
    passwordValidationGetPasswordPolicy: this.requestFunctionFactory(
      descriptors.passwordValidationGetPasswordPolicy,
    ),
    /** Add phone number and start verification process. */
    addPhoneNumber: this.requestFunctionFactory(descriptors.userAddPhoneNumber),
    /** Remove phone number. */
    removePhoneNumber: this.requestFunctionFactory(
      descriptors.userRemovePhoneNumber,
    ),
    /** Validate your second factor. */
    authenticateMfa: this.requestFunctionFactory(
      descriptors.userAuthenticateMfa,
    ),
    /** Authenticate yourself to get an access token. */
    authenticate: this.requestFunctionFactory(descriptors.userAuthenticate),
    /** Authenticate an user with an access token retrieval key. */
    authenticateWithAccessTokenRetrievalKey: this.requestFunctionFactory(
      descriptors.userAuthenticateWithAccessTokenRetrievalKey,
    ),
    /** Get your verified Email-Address. */
    getOwnEmail: this.requestFunctionFactory(descriptors.userGetOwnEmail),
    /** Change your Email-Address. */
    changeEmail: this.requestFunctionFactory(descriptors.userChangeEmail),
    /** Change your password. */
    changePassword: this.requestFunctionFactory(descriptors.userChangePassword),
    /** Check token for validity. */
    checkToken: this.requestFunctionFactory(descriptors.userCheckToken),
    /** Get your current multi factor auth status. */
    getMfaStatus: this.requestFunctionFactory(descriptors.userGetMfaStatus),
    /** Reset RecoveryCodes for MFA. */
    resetRecoverycodes: this.requestFunctionFactory(
      descriptors.userResetRecoverycodes,
    ),
    /** Confirm Multi Factor Authentication. */
    confirmMfa: this.requestFunctionFactory(descriptors.userConfirmMfa),
    /** Disable Multi Factor Authentication. */
    disableMfa: this.requestFunctionFactory(descriptors.userDisableMfa),
    /** Confirm password reset. */
    confirmPasswordReset: this.requestFunctionFactory(
      descriptors.userConfirmPasswordReset,
    ),
    /** List all of your ApiTokens. */
    listApiTokens: this.requestFunctionFactory(descriptors.userListApiTokens),
    /** Store a new ApiToken. */
    createApiToken: this.requestFunctionFactory(descriptors.userCreateApiToken),
    /** Submit your user feedback. */
    createFeedback: this.requestFunctionFactory(descriptors.userCreateFeedback),
    /** Get your stored ssh-keys. */
    listSshKeys: this.requestFunctionFactory(descriptors.userListSshKeys),
    /** Store a new ssh-key. */
    createSshKey: this.requestFunctionFactory(descriptors.userCreateSshKey),
    /** Get a specific ApiToken. */
    getApiToken: this.requestFunctionFactory(descriptors.userGetApiToken),
    /** Update an existing `ApiToken`. */
    editApiToken: this.requestFunctionFactory(descriptors.userEditApiToken),
    /** Deletes an ApiToken. */
    deleteApiToken: this.requestFunctionFactory(descriptors.userDeleteApiToken),
    /** Get a specific stored ssh-key. */
    getSshKey: this.requestFunctionFactory(descriptors.userGetSshKey),
    /** Edit a stored ssh-key. */
    editSshKey: this.requestFunctionFactory(descriptors.userEditSshKey),
    /** Remove a ssh-key. */
    deleteSshKey: this.requestFunctionFactory(descriptors.userDeleteSshKey),
    /** Delete your account and all your personal data. */
    deleteUser: this.requestFunctionFactory(descriptors.userDeleteUser),
    /** The timestamp of your latest password change. */
    getPasswordUpdatedAt: this.requestFunctionFactory(
      descriptors.userGetPasswordUpdatedAt,
    ),
    /** Get personalized settings. */
    getPersonalizedSettings: this.requestFunctionFactory(
      descriptors.userGetPersonalizedSettings,
    ),
    /** Update personalized GUI settings. */
    updatePersonalizedSettings: this.requestFunctionFactory(
      descriptors.userUpdatePersonalizedSettings,
    ),
    /** Get poll settings for the specified user. */
    getPollStatus: this.requestFunctionFactory(descriptors.userGetPollStatus),
    /** Store new or update poll settings. */
    postPollStatus: this.requestFunctionFactory(descriptors.userPostPollStatus),
    /** Get a specific session. */
    getSession: this.requestFunctionFactory(descriptors.userGetSession),
    /** Terminate a specific Session. */
    terminateSession: this.requestFunctionFactory(
      descriptors.userTerminateSession,
    ),
    /** Get profile information for a user. */
    getUser: this.requestFunctionFactory(descriptors.userGetUser),
    /** Change personal information. */
    updatePersonalInformation: this.requestFunctionFactory(
      descriptors.userUpdatePersonalInformation,
    ),
    /** Initialize Multi Factor Authentication. If successful, it needs to be confirmed, before usage of mfa. */
    initMfa: this.requestFunctionFactory(descriptors.userInitMfa),
    /** Initialize password reset process. */
    initPasswordReset: this.requestFunctionFactory(
      descriptors.userInitPasswordReset,
    ),
    /** Submitted feedback of the given user. */
    listFeedback: this.requestFunctionFactory(descriptors.userListFeedback),
    /** List all sessions. */
    listSessions: this.requestFunctionFactory(descriptors.userListSessions),
    /** Refresh a session. */
    refreshSession: this.requestFunctionFactory(descriptors.userRefreshSession),
    /** Terminate all sessions, except the current session. */
    terminateAllSessions: this.requestFunctionFactory(
      descriptors.userTerminateAllSessions,
    ),
    /** Terminate session and invalidate access token. */
    logout: this.requestFunctionFactory(descriptors.userLogout),
    /** Obtain authorization from the resource owner. */
    oauthGetAuthorization: this.requestFunctionFactory(
      descriptors.userOauthGetAuthorization,
    ),
    /** Retrieve Access Token from Authorization Code. */
    oauthRetrieveAccessToken: this.requestFunctionFactory(
      descriptors.userOauthRetrieveAccessToken,
    ),
    /** Register with email and password. */
    register: this.requestFunctionFactory(descriptors.userRegister),
    /** Request a new avatar image upload. */
    requestAvatarUpload: this.requestFunctionFactory(
      descriptors.userRequestAvatarUpload,
    ),
    /** Remove Avatar. */
    removeAvatar: this.requestFunctionFactory(descriptors.userRemoveAvatar),
    /** Resend the Email-Address verification email. */
    resendVerificationEmail: this.requestFunctionFactory(
      descriptors.userResendVerificationEmail,
    ),
    /** Request a support code. */
    supportCodeRequest: this.requestFunctionFactory(
      descriptors.userSupportCodeRequest,
    ),
    /** Verify an added Email-Address. */
    verifyEmail: this.requestFunctionFactory(descriptors.userVerifyEmail),
    /** Verify phone number. */
    verifyPhoneNumber: this.requestFunctionFactory(
      descriptors.userVerifyPhoneNumber,
    ),
    /** Verify your registration. */
    verifyRegistration: this.requestFunctionFactory(
      descriptors.userVerifyRegistration,
    ),
  };

  /** The file API allows you to manage your files, for example for conversations attachments and avatar uploads. */
  public readonly file = {
    /** Create a File. */
    createFile: this.requestFunctionFactory(descriptors.fileCreateFile),
    /** Get a File's meta. */
    getFileMeta: this.requestFunctionFactory(descriptors.fileGetFileMeta),
    /** Get a FileUploadToken's rules. */
    getFileUploadTokenRules: this.requestFunctionFactory(
      descriptors.fileGetFileUploadTokenRules,
    ),
    /** Get a FileUploadType's rules. */
    getFileUploadTypeRules: this.requestFunctionFactory(
      descriptors.fileGetFileUploadTypeRules,
    ),
    /** Get a File. */
    getFile: this.requestFunctionFactory(descriptors.fileGetFile),
    /** Get a File with user-friendly url. */
    getFileWithName: this.requestFunctionFactory(
      descriptors.fileGetFileWithName,
    ),
  };

  /** The lead fyndr api allow you to manage you leads and your fyndr profile. */
  public readonly leadFyndr = {
    /** Get your LeadFyndr request. */
    leadfyndrGetLeadFyndrProfileRequest: this.requestFunctionFactory(
      descriptors.leadfyndrGetLeadFyndrProfileRequest,
    ),
    /** Create a new access request for LeadFyndr. */
    leadfyndrCreateLeadFyndrAccessRequest: this.requestFunctionFactory(
      descriptors.leadfyndrCreateLeadFyndrAccessRequest,
    ),
    /** Create an export of unlocked leads for the given customerId. */
    leadfyndrCreateLeadsExport: this.requestFunctionFactory(
      descriptors.leadfyndrCreateLeadsExport,
    ),
    /** Get cities in DACH. */
    leadfyndrGetCities: this.requestFunctionFactory(
      descriptors.leadfyndrGetCities,
    ),
    /** Get lead tariff options. How many leads did you unlock this month? */
    leadfyndrGetLeadFyndrProfileTariffOptions: this.requestFunctionFactory(
      descriptors.leadfyndrGetLeadFyndrProfileTariffOptions,
    ),
    /** Get your LeadFyndr profile. */
    leadfyndrGetLeadFyndrProfile: this.requestFunctionFactory(
      descriptors.leadfyndrGetLeadFyndrProfile,
    ),
    /** Get a simple lead. Use the unlocked route for more detail leads. */
    leadfyndrGetLead: this.requestFunctionFactory(descriptors.leadfyndrGetLead),
    /** Get unlocked leads export history for the given customerId. */
    leadfyndrGetLeadsExportHistory: this.requestFunctionFactory(
      descriptors.leadfyndrGetLeadsExportHistory,
    ),
    /** Get a detail of a unlocked lead. Organisation can unlock leads. */
    leadfyndrGetUnlockedLead: this.requestFunctionFactory(
      descriptors.leadfyndrGetUnlockedLead,
    ),
    /** Unlock a lead for the given customerId. */
    leadfyndrUnlockLead: this.requestFunctionFactory(
      descriptors.leadfyndrUnlockLead,
    ),
    /** Get all leads. Use the unlocked routes for more lead details. */
    leadfyndrListLeads: this.requestFunctionFactory(
      descriptors.leadfyndrListLeads,
    ),
    /** Get all unlocked leads. Organisation can unlock leads. */
    leadfyndrListUnlockedLeads: this.requestFunctionFactory(
      descriptors.leadfyndrListUnlockedLeads,
    ),
    /** Reserve a unlocked lead for the given customerId. */
    leadfyndrReserveUnlockedLead: this.requestFunctionFactory(
      descriptors.leadfyndrReserveUnlockedLead,
    ),
    /** Removes a reservation on a unlocked lead for the given customerId. */
    leadfyndrRemoveUnlockedLeadReservation: this.requestFunctionFactory(
      descriptors.leadfyndrRemoveUnlockedLeadReservation,
    ),
  };

  /** API endpoints that are not related to any specific API domain */
  public readonly misc = {
    /** Get a list of currently active llm models. */
    getLlmModelsExperimental: this.requestFunctionFactory(
      descriptors.miscGetLlmModelsExperimental,
    ),
    /** Check if an email is from mittwald. */
    verificationDetectPhishingEmail: this.requestFunctionFactory(
      descriptors.verificationDetectPhishingEmail,
    ),
    /** Check if an address exists. */
    verificationVerifyAddress: this.requestFunctionFactory(
      descriptors.verificationVerifyAddress,
    ),
    /** Check if a company exists. */
    verificationVerifyCompany: this.requestFunctionFactory(
      descriptors.verificationVerifyCompany,
    ),
  };

  /** The page insights API allows you to get page insights information. */
  public readonly pageInsights = {
    /** Get detailed performance data for a given domain and path. */
    pageinsightsGetPerformanceData: this.requestFunctionFactory(
      descriptors.pageinsightsGetPerformanceData,
    ),
    /** Get all data for a given strace. */
    pageinsightsGetStraceData: this.requestFunctionFactory(
      descriptors.pageinsightsGetStraceData,
    ),
    /** List websites (specified as domain and path) from a project where performance data is available. */
    pageinsightsListPerformanceDataForProject: this.requestFunctionFactory(
      descriptors.pageinsightsListPerformanceDataForProject,
    ),
    /** Schedule a strace measurement for a single http request. */
    pageinsightsScheduleStrace: this.requestFunctionFactory(
      descriptors.pageinsightsScheduleStrace,
    ),
  };

  /** The project API allows you to manage your projects, and also any kinds of user memberships concerning these projects. */
  public readonly project = {
    /** Accept a ProjectInvite. */
    acceptProjectInvite: this.requestFunctionFactory(
      descriptors.projectAcceptProjectInvite,
    ),
    /** Get a list of already created llm licences. */
    getLlmLicencesExperimental: this.requestFunctionFactory(
      descriptors.projectGetLlmLicencesExperimental,
    ),
    /** Creates a new llm beta Licence for a project. Will be purged on end of beta. */
    createLlmBetaLicenceExperimental: this.requestFunctionFactory(
      descriptors.projectCreateLlmBetaLicenceExperimental,
    ),
    /** List Invites belonging to a Project. */
    listInvitesForProject: this.requestFunctionFactory(
      descriptors.projectListInvitesForProject,
    ),
    /** Create a ProjectInvite. */
    createProjectInvite: this.requestFunctionFactory(
      descriptors.projectCreateProjectInvite,
    ),
    /** Create a Project belonging to a Server. */
    createProject: this.requestFunctionFactory(
      descriptors.projectCreateProject,
    ),
    /** Decline a ProjectInvite. */
    declineProjectInvite: this.requestFunctionFactory(
      descriptors.projectDeclineProjectInvite,
    ),
    /** Request a Project avatar upload. */
    requestProjectAvatarUpload: this.requestFunctionFactory(
      descriptors.projectRequestProjectAvatarUpload,
    ),
    /** Delete a Project's avatar. */
    deleteProjectAvatar: this.requestFunctionFactory(
      descriptors.projectDeleteProjectAvatar,
    ),
    /** Get a ProjectInvite. */
    getProjectInvite: this.requestFunctionFactory(
      descriptors.projectGetProjectInvite,
    ),
    /** Delete a ProjectInvite. */
    deleteProjectInvite: this.requestFunctionFactory(
      descriptors.projectDeleteProjectInvite,
    ),
    /** Get a ProjectMembership */
    getProjectMembership: this.requestFunctionFactory(
      descriptors.projectGetProjectMembership,
    ),
    /** Delete a ProjectMembership. */
    deleteProjectMembership: this.requestFunctionFactory(
      descriptors.projectDeleteProjectMembership,
    ),
    /** Update a ProjectMembership. */
    updateProjectMembership: this.requestFunctionFactory(
      descriptors.projectUpdateProjectMembership,
    ),
    /** Get a Project. */
    getProject: this.requestFunctionFactory(descriptors.projectGetProject),
    /** Delete a Project. */
    deleteProject: this.requestFunctionFactory(
      descriptors.projectDeleteProject,
    ),
    /** Request a Server avatar upload. */
    requestServerAvatarUpload: this.requestFunctionFactory(
      descriptors.projectRequestServerAvatarUpload,
    ),
    /** Delete a Server's avatar. */
    deleteServerAvatar: this.requestFunctionFactory(
      descriptors.projectDeleteServerAvatar,
    ),
    /** Get a licence of a project. */
    getLlmLicenceExperimental: this.requestFunctionFactory(
      descriptors.projectGetLlmLicenceExperimental,
    ),
    /** Update a llm Licence for a project. */
    updateLlmLicenceExperimental: this.requestFunctionFactory(
      descriptors.projectUpdateLlmLicenceExperimental,
    ),
    /** Get a ProjectInvite by token. */
    getProjectTokenInvite: this.requestFunctionFactory(
      descriptors.projectGetProjectTokenInvite,
    ),
    /** Get the executing user's membership in a Project. */
    getSelfMembershipForProject: this.requestFunctionFactory(
      descriptors.projectGetSelfMembershipForProject,
    ),
    /** Get a Server. */
    getServer: this.requestFunctionFactory(descriptors.projectGetServer),
    /** List Memberships belonging to a Project. */
    listMembershipsForProject: this.requestFunctionFactory(
      descriptors.projectListMembershipsForProject,
    ),
    /** List ProjectInvites belonging to the executing user. */
    listProjectInvites: this.requestFunctionFactory(
      descriptors.projectListProjectInvites,
    ),
    /** List ProjectMemberships belonging to the executing user. */
    listProjectMemberships: this.requestFunctionFactory(
      descriptors.projectListProjectMemberships,
    ),
    /** List Projects belonging to the executing user. */
    listProjects: this.requestFunctionFactory(descriptors.projectListProjects),
    /** List Servers belonging to the executing user. */
    listServers: this.requestFunctionFactory(descriptors.projectListServers),
    /** Resend the mail for a ProjectInvite. */
    resendProjectInviteMail: this.requestFunctionFactory(
      descriptors.projectResendProjectInviteMail,
    ),
    /** Update a Project's description. */
    updateProjectDescription: this.requestFunctionFactory(
      descriptors.projectUpdateProjectDescription,
    ),
    /** Update a Servers's description. */
    updateServerDescription: this.requestFunctionFactory(
      descriptors.projectUpdateServerDescription,
    ),
    /** Get storage space Statistics belonging to a Project. */
    storagespaceGetProjectStatistics: this.requestFunctionFactory(
      descriptors.storagespaceGetProjectStatistics,
    ),
    /** Get storage space Statistics belonging to a Server. */
    storagespaceGetServerStatistics: this.requestFunctionFactory(
      descriptors.storagespaceGetServerStatistics,
    ),
    /** Update a Project's storage space notification threshold. */
    storagespaceReplaceProjectNotificationThreshold:
      this.requestFunctionFactory(
        descriptors.storagespaceReplaceProjectNotificationThreshold,
      ),
    /** Update a Server's storage space notification threshold. */
    storagespaceReplaceServerNotificationThreshold: this.requestFunctionFactory(
      descriptors.storagespaceReplaceServerNotificationThreshold,
    ),
  };

  /** The filesystem API allows you to directly access the filesystem of your project. */
  public readonly projectFileSystem = {
    /** List directories belonging to a Project. */
    getDirectories: this.requestFunctionFactory(
      descriptors.projectFileSystemGetDirectories,
    ),
    /** Get a Project directory filesystem usage. */
    getDiskUsage: this.requestFunctionFactory(
      descriptors.projectFileSystemGetDiskUsage,
    ),
    /** Get a Project file's content. */
    getFileContent: this.requestFunctionFactory(
      descriptors.projectFileSystemGetFileContent,
    ),
    /** Get a Project's file/filesystem authorization token. */
    getJwt: this.requestFunctionFactory(descriptors.projectFileSystemGetJwt),
    /** Get a Project file's information. */
    listFiles: this.requestFunctionFactory(
      descriptors.projectFileSystemListFiles,
    ),
  };

  /** The relocation API allows you to manage your relocations. */
  public readonly relocation = {
    /** Register a tariff change for a legacy tariff. */
    createLegacyTariffChange: this.requestFunctionFactory(
      descriptors.relocationCreateLegacyTariffChange,
    ),
    /** Relocate an external Project to mittwald. */
    createRelocation: this.requestFunctionFactory(
      descriptors.relocationCreateRelocation,
    ),
  };

  /** The SSH/SFTP User API allows you to manage your SSH/SFTP users within a project. */
  public readonly sshsftpUser = {
    /** Get all SFTPUsers for a Project. */
    sftpUserListSftpUsers: this.requestFunctionFactory(
      descriptors.sftpUserListSftpUsers,
    ),
    /** Create an SFTPUser for a Project. */
    sftpUserCreateSftpUser: this.requestFunctionFactory(
      descriptors.sftpUserCreateSftpUser,
    ),
    /** Get an SFTPUser. */
    sftpUserGetSftpUser: this.requestFunctionFactory(
      descriptors.sftpUserGetSftpUser,
    ),
    /** Delete an SFTPUser. */
    sftpUserDeleteSftpUser: this.requestFunctionFactory(
      descriptors.sftpUserDeleteSftpUser,
    ),
    /** Update an SFTPUser. */
    sftpUserUpdateSftpUser: this.requestFunctionFactory(
      descriptors.sftpUserUpdateSftpUser,
    ),
    /** Get all SSHUsers for a Project. */
    sshUserListSshUsers: this.requestFunctionFactory(
      descriptors.sshUserListSshUsers,
    ),
    /** Create an SSHUser for a Project. */
    sshUserCreateSshUser: this.requestFunctionFactory(
      descriptors.sshUserCreateSshUser,
    ),
    /** Get an SSHUser. */
    sshUserGetSshUser: this.requestFunctionFactory(
      descriptors.sshUserGetSshUser,
    ),
    /** Delete an SSHUser. */
    sshUserDeleteSshUser: this.requestFunctionFactory(
      descriptors.sshUserDeleteSshUser,
    ),
    /** Update an SSHUser. */
    sshUserUpdateSshUser: this.requestFunctionFactory(
      descriptors.sshUserUpdateSshUser,
    ),
  };
}

export default MittwaldAPIV2Client;<|MERGE_RESOLUTION|>--- conflicted
+++ resolved
@@ -1042,11 +1042,6 @@
     sslListCertificates: this.requestFunctionFactory(
       descriptors.sslListCertificates,
     ),
-<<<<<<< HEAD
-    /** Update the certificate of a CertificateRequest. */
-    sslSetCertificateRequestCertificate: this.requestFunctionFactory(
-      descriptors.sslSetCertificateRequestCertificate,
-=======
     /** Create a scheduled deletion of a Domain. */
     createScheduledDeletion: this.requestFunctionFactory(
       descriptors.domainCreateScheduledDeletion,
@@ -1054,7 +1049,6 @@
     /** Cancel a scheduled deletion of a Domain. */
     cancelScheduledDeletion: this.requestFunctionFactory(
       descriptors.domainCancelScheduledDeletion,
->>>>>>> 40f3ea1b
     ),
   };
 
