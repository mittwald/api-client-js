--- conflicted
+++ resolved
@@ -1059,25 +1059,6 @@
     listProjectMailSettings: this.requestFunctionFactory(
       descriptors.mailListProjectMailSettings,
     ),
-<<<<<<< HEAD
-    /** Check if a Migration between two projects is possible. */
-    migrationCheckMigrationIsPossible: this.requestFunctionFactory(
-      descriptors.mailMigrationCheckMigrationIsPossible,
-    ),
-    /** Get a Migration. */
-    migrationGetMigration: this.requestFunctionFactory(
-      descriptors.mailMigrationGetMigration,
-    ),
-    /** List Migrations belonging to a Project in customer center or mStudio. */
-    migrationListMigrations: this.requestFunctionFactory(
-      descriptors.mailMigrationListMigrations,
-    ),
-    /** Request a Mail Migration between two projects. */
-    migrationRequestMailMigration: this.requestFunctionFactory(
-      descriptors.mailMigrationRequestMailMigration,
-    ),
-=======
->>>>>>> a1ee1b57
     /** Recover emails for a MailAddress from a backup. */
     recoverMailAddressEmails: this.requestFunctionFactory(
       descriptors.mailRecoverMailAddressEmails,
