--- conflicted
+++ resolved
@@ -1054,11 +1054,6 @@
     sslListCertificates: this.requestFunctionFactory(
       descriptors.sslListCertificates,
     ),
-<<<<<<< HEAD
-    /** Update the certificate of a CertificateRequest. */
-    sslSetCertificateRequestCertificate: this.requestFunctionFactory(
-      descriptors.sslSetCertificateRequestCertificate,
-=======
     /** Delete a CertificateRequest. */
     sslDeleteCertificateRequest: this.requestFunctionFactory(
       descriptors.sslDeleteCertificateRequest,
@@ -1066,7 +1061,6 @@
     /** Delete a Certificate. */
     sslDeleteCertificate: this.requestFunctionFactory(
       descriptors.sslDeleteCertificate,
->>>>>>> f849f0ca
     ),
   };
 
