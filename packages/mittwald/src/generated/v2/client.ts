--- conflicted
+++ resolved
@@ -501,13 +501,6 @@
     extensionListScopes: this.requestFunctionFactory(
       descriptors.extensionListScopes,
     ),
-<<<<<<< HEAD
-    /** Order Extension with saved payment method */
-    extensionOrderExtension: this.requestFunctionFactory(
-      descriptors.extensionOrderExtension,
-    ),
-=======
->>>>>>> 85812ba1
     /** Remove an asset of an extension. */
     extensionRemoveAsset: this.requestFunctionFactory(
       descriptors.extensionRemoveAsset,
