/* eslint-disable */
/* prettier-ignore */
/* This file is auto-generated with acg (@mittwald/api-code-generator) */
import * as descriptors from "./descriptors.js";
import { ApiClientBase } from "@mittwald/api-client-commons";

export class MittwaldAPIV2Client extends ApiClientBase {
  /** The App API allows you to manage your apps within a project, and all the system softwares that are installed as dependencies. */
  public readonly app = {
    /** Trigger a runtime action belonging to an AppInstallation. */
    executeAction: this.requestFunctionFactory(descriptors.appExecuteAction),
    /** Get an App. */
    getApp: this.requestFunctionFactory(descriptors.appGetApp),
    /** Get an AppInstallation. */
    getAppinstallation: this.requestFunctionFactory(
      descriptors.appGetAppinstallation,
    ),
    /** Trigger an uninstallation process for an AppInstallation. */
    uninstallAppinstallation: this.requestFunctionFactory(
      descriptors.appUninstallAppinstallation,
    ),
    /** Update properties belonging to an AppInstallation. */
    patchAppinstallation: this.requestFunctionFactory(
      descriptors.appPatchAppinstallation,
    ),
    /** Get an AppVersion. */
    getAppversion: this.requestFunctionFactory(descriptors.appGetAppversion),
    /** Get the installed `SystemSoftware' for a specific `AppInstallation`. */
    getInstalledSystemsoftwareForAppinstallation: this.requestFunctionFactory(
      descriptors.appGetInstalledSystemsoftwareForAppinstallation,
    ),
    /** Get the missing requirements of an appInstallation for a specific target AppVersion. */
    getMissingDependenciesForAppinstallation: this.requestFunctionFactory(
      descriptors.appGetMissingDependenciesForAppinstallation,
    ),
    /** Get a SystemSoftware. */
    getSystemsoftware: this.requestFunctionFactory(
      descriptors.appGetSystemsoftware,
    ),
    /** Get a SystemSoftwareVersion. */
    getSystemsoftwareversion: this.requestFunctionFactory(
      descriptors.appGetSystemsoftwareversion,
    ),
    /** Create linkage between an AppInstallation and a MySQLDatabase. */
    linkDatabase: this.requestFunctionFactory(descriptors.appLinkDatabase),
    /** List AppInstallations that a user has access to. */
    listAppinstallationsForUser: this.requestFunctionFactory(
      descriptors.appListAppinstallationsForUser,
    ),
    /** List AppInstallations belonging to a Project. */
    listAppinstallations: this.requestFunctionFactory(
      descriptors.appListAppinstallations,
    ),
    /** Request an AppInstallation. */
    requestAppinstallation: this.requestFunctionFactory(
      descriptors.appRequestAppinstallation,
    ),
    /** List Apps. */
    listApps: this.requestFunctionFactory(descriptors.appListApps),
    /** List AppVersions belonging to an App. */
    listAppversions: this.requestFunctionFactory(
      descriptors.appListAppversions,
    ),
    /** List SystemSoftwares. */
    listSystemsoftwares: this.requestFunctionFactory(
      descriptors.appListSystemsoftwares,
    ),
    /** List SystemSoftwareVersions belonging to a SystemSoftware. */
    listSystemsoftwareversions: this.requestFunctionFactory(
      descriptors.appListSystemsoftwareversions,
    ),
    /** List update candidates belonging to an AppVersion. */
    listUpdateCandidatesForAppversion: this.requestFunctionFactory(
      descriptors.appListUpdateCandidatesForAppversion,
    ),
    /** Replace a MySQL Database with another MySQL Database. */
    replaceDatabase: this.requestFunctionFactory(
      descriptors.appReplaceDatabase,
    ),
    /** Request a copy of an AppInstallation. */
    requestAppinstallationCopy: this.requestFunctionFactory(
      descriptors.appRequestAppinstallationCopy,
    ),
    /** Get runtime status belonging to an AppInstallation. */
    retrieveStatus: this.requestFunctionFactory(descriptors.appRetrieveStatus),
    /** Create linkage between an AppInstallation and DatabaseUsers. */
    setDatabaseUsers: this.requestFunctionFactory(
      descriptors.appSetDatabaseUsers,
    ),
    /** Remove linkage between an AppInstallation and a Database. */
    unlinkDatabase: this.requestFunctionFactory(descriptors.appUnlinkDatabase),
  };

  /** The article API allows you to read article information. */
  public readonly article = {
    /** Get an Article. */
    getArticle: this.requestFunctionFactory(descriptors.articleGetArticle),
    /** List Articles. */
    listArticles: this.requestFunctionFactory(descriptors.articleListArticles),
  };

  /** The backup API allows you to manage your project backups. */
  public readonly backup = {
    /** Export a ProjectBackup for download. */
    createProjectBackupExport: this.requestFunctionFactory(
      descriptors.backupCreateProjectBackupExport,
    ),
    /** Delete a ProjectBackupExport. */
    deleteProjectBackupExport: this.requestFunctionFactory(
      descriptors.backupDeleteProjectBackupExport,
    ),
    /** List BackupSchedules belonging to a Project. */
    listProjectBackupSchedules: this.requestFunctionFactory(
      descriptors.backupListProjectBackupSchedules,
    ),
    /** Create a BackupSchedule for a Project. */
    createProjectBackupSchedule: this.requestFunctionFactory(
      descriptors.backupCreateProjectBackupSchedule,
    ),
    /** List Backups belonging to a Project. */
    listProjectBackups: this.requestFunctionFactory(
      descriptors.backupListProjectBackups,
    ),
    /** Create a Backup of a Project. */
    createProjectBackup: this.requestFunctionFactory(
      descriptors.backupCreateProjectBackup,
    ),
    /** Get a ProjectBackupSchedule. */
    getProjectBackupSchedule: this.requestFunctionFactory(
      descriptors.backupGetProjectBackupSchedule,
    ),
    /** Delete a ProjectBackupSchedule. */
    deleteProjectBackupSchedule: this.requestFunctionFactory(
      descriptors.backupDeleteProjectBackupSchedule,
    ),
    /** Update a ProjectBackupSchedule. */
    updateProjectBackupSchedule: this.requestFunctionFactory(
      descriptors.backupUpdateProjectBackupSchedule,
    ),
    /** Get a ProjectBackup. */
    getProjectBackup: this.requestFunctionFactory(
      descriptors.backupGetProjectBackup,
    ),
    /** Delete a ProjectBackup. */
    deleteProjectBackup: this.requestFunctionFactory(
      descriptors.backupDeleteProjectBackup,
    ),
    /** Change the description of a ProjectBackup. */
    updateProjectBackupDescription: this.requestFunctionFactory(
      descriptors.backupUpdateProjectBackupDescription,
    ),
  };

  /** The container API allows you to manage your stacks, containers, volumes and registries. */
  public readonly container = {
    /** List Registries belonging to a Project. */
    listRegistries: this.requestFunctionFactory(
      descriptors.containerListRegistries,
    ),
    /** Create a Registry. */
    createRegistry: this.requestFunctionFactory(
      descriptors.containerCreateRegistry,
    ),
    /** Get a Stack. */
    getStack: this.requestFunctionFactory(descriptors.containerGetStack),
    /** Declaratively create, update or delete Services or Volumes belonging to a Stack. */
    declareStack: this.requestFunctionFactory(
      descriptors.containerDeclareStack,
    ),
    /** Create, update or delete Services or Volumes belonging to a Stack. */
    updateStack: this.requestFunctionFactory(descriptors.containerUpdateStack),
    /** Get a Registry. */
    getRegistry: this.requestFunctionFactory(descriptors.containerGetRegistry),
    /** Delete a Registry. */
    deleteRegistry: this.requestFunctionFactory(
      descriptors.containerDeleteRegistry,
    ),
    /** Update a Registry. */
    updateRegistry: this.requestFunctionFactory(
      descriptors.containerUpdateRegistry,
    ),
    /** Get a Volume belonging to a Stack. */
    getVolume: this.requestFunctionFactory(descriptors.containerGetVolume),
    /** Delete a Volume belonging to a Stack. */
    deleteVolume: this.requestFunctionFactory(
      descriptors.containerDeleteVolume,
    ),
    /** Get a ContainerImageConfig. */
    getContainerImageConfig: this.requestFunctionFactory(
      descriptors.containerGetContainerImageConfig,
    ),
    /** Get logs belonging to a Service. */
    getServiceLogs: this.requestFunctionFactory(
      descriptors.containerGetServiceLogs,
    ),
    /** Get a Service belonging to a Stack. */
    getService: this.requestFunctionFactory(descriptors.containerGetService),
    /** List Services belonging to a Project. */
    listServices: this.requestFunctionFactory(
      descriptors.containerListServices,
    ),
    /** List Stacks belonging to a Project. */
    listStacks: this.requestFunctionFactory(descriptors.containerListStacks),
    /** List Volumes belonging to a Project. */
    listVolumes: this.requestFunctionFactory(descriptors.containerListVolumes),
    /** Pulls the latest version of the Service's image and recreates the Service. */
    pullImageForService: this.requestFunctionFactory(
      descriptors.containerPullImageForService,
    ),
    /** Recreate a Service. */
    recreateService: this.requestFunctionFactory(
      descriptors.containerRecreateService,
    ),
    /** Restart a started Service. */
    restartService: this.requestFunctionFactory(
      descriptors.containerRestartService,
    ),
    /** Start a stopped Service. */
    startService: this.requestFunctionFactory(
      descriptors.containerStartService,
    ),
    /** Stop a started Service. */
    stopService: this.requestFunctionFactory(descriptors.containerStopService),
    /** Validate a Registries' URI. */
    validateContainerRegistryUri: this.requestFunctionFactory(
      descriptors.containerValidateContainerRegistryUri,
    ),
    /** Validate a Registries' credentials. */
    validateRegistryCredentials: this.requestFunctionFactory(
      descriptors.containerValidateRegistryCredentials,
    ),
  };

  /** The contract API allows you to manage your contracts and orders */
  public readonly contract = {
    /** Schedule the Termination of a ContractItem. */
    terminateContractItem: this.requestFunctionFactory(
      descriptors.contractTerminateContractItem,
    ),
    /** Cancel the Termination for the referred ContractItem. */
    cancelContractItemTermination: this.requestFunctionFactory(
      descriptors.contractCancelContractItemTermination,
    ),
    /** Cancel the TariffChange for the referred ContractItem. */
    cancelContractTariffChange: this.requestFunctionFactory(
      descriptors.contractCancelContractTariffChange,
    ),
    /** Schedule the Termination of a Contract. */
    terminateContract: this.requestFunctionFactory(
      descriptors.contractTerminateContract,
    ),
    /** Cancel the Termination for the referred Contract. */
    cancelContractTermination: this.requestFunctionFactory(
      descriptors.contractCancelContractTermination,
    ),
    /** Return the BaseItem of the Contract with the given ID. */
    getBaseItemOfContract: this.requestFunctionFactory(
      descriptors.contractGetBaseItemOfContract,
    ),
    /** Return the Contract for the given Certificate. */
    getDetailOfContractByCertificate: this.requestFunctionFactory(
      descriptors.contractGetDetailOfContractByCertificate,
    ),
    /** Return the Contract for the given Domain. */
    getDetailOfContractByDomain: this.requestFunctionFactory(
      descriptors.contractGetDetailOfContractByDomain,
    ),
    /** Return the Contract for the given LeadFyndrProfile. */
    getDetailOfContractByLeadFyndr: this.requestFunctionFactory(
      descriptors.contractGetDetailOfContractByLeadFyndr,
    ),
    /** Return the Contract for the given Project. */
    getDetailOfContractByProject: this.requestFunctionFactory(
      descriptors.contractGetDetailOfContractByProject,
    ),
    /** Return the Contract for the given Server. */
    getDetailOfContractByServer: this.requestFunctionFactory(
      descriptors.contractGetDetailOfContractByServer,
    ),
    /** Get the ContractItem with the given ID. */
    getDetailOfContractItem: this.requestFunctionFactory(
      descriptors.contractGetDetailOfContractItem,
    ),
    /** Returns the Contract with the given ID. */
    getDetailOfContract: this.requestFunctionFactory(
      descriptors.contractGetDetailOfContract,
    ),
    /** Return a list of Contracts for the given Customer. */
    listContracts: this.requestFunctionFactory(
      descriptors.contractListContracts,
    ),
    /** Get details of an Invoice. */
    invoiceDetail: this.requestFunctionFactory(descriptors.invoiceDetail),
    /** Get InvoiceSettings of a Customer. */
    invoiceGetDetailOfInvoiceSettings: this.requestFunctionFactory(
      descriptors.invoiceGetDetailOfInvoiceSettings,
    ),
    /** Update InvoiceSettings of a Customer. */
    invoiceUpdateInvoiceSettings: this.requestFunctionFactory(
      descriptors.invoiceUpdateInvoiceSettings,
    ),
    /** Request an Access Token for the Invoice file. */
    invoiceGetFileAccessToken: this.requestFunctionFactory(
      descriptors.invoiceGetFileAccessToken,
    ),
    /** List Invoices of a Customer. */
    invoiceListCustomerInvoices: this.requestFunctionFactory(
      descriptors.invoiceListCustomerInvoices,
    ),
    /** Get list of Orders. */
    orderListOrders: this.requestFunctionFactory(descriptors.orderListOrders),
    /** Create an Order. */
    orderCreateOrder: this.requestFunctionFactory(descriptors.orderCreateOrder),
    /** Create TariffChange Order. */
    orderCreateTariffChange: this.requestFunctionFactory(
      descriptors.orderCreateTariffChange,
    ),
    /** Get Order for Customer. */
    orderGetOrder: this.requestFunctionFactory(descriptors.orderGetOrder),
    /** Get list of Orders of a Customer. */
    orderListCustomerOrders: this.requestFunctionFactory(
      descriptors.orderListCustomerOrders,
    ),
    /** Get list of Orders of a Project. */
    orderListProjectOrders: this.requestFunctionFactory(
      descriptors.orderListProjectOrders,
    ),
    /** Preview Order. */
    orderPreviewOrder: this.requestFunctionFactory(
      descriptors.orderPreviewOrder,
    ),
    /** Preview TariffChange. */
    orderPreviewTariffChange: this.requestFunctionFactory(
      descriptors.orderPreviewTariffChange,
    ),
  };

  /** The marketplace API allows you to manage extensions and more information regaring the marketplace. */
  public readonly marketplace = {
    /** Get Contributor Billing Information. */
    contributorGetBillingInformation: this.requestFunctionFactory(
      descriptors.contributorGetBillingInformation,
    ),
    /** Update Contributor Billing Information. */
    contributorUpdateBillingInformation: this.requestFunctionFactory(
      descriptors.contributorUpdateBillingInformation,
    ),
    /** Get the Stripe Billing Portal Link for a Customer */
    contributorGetCustomerBillingPortalLink: this.requestFunctionFactory(
      descriptors.contributorGetCustomerBillingPortalLink,
    ),
    /** Get the Stripe Dashboard Link for a Contributor. */
    contributorGetLoginLink: this.requestFunctionFactory(
      descriptors.contributorGetLoginLink,
    ),
<<<<<<< HEAD
    /** List incoming Invoices of a Contributor. */
    contributorListIncomingInvoices: this.requestFunctionFactory(
      descriptors.contributorListIncomingInvoices,
    ),
=======
>>>>>>> 39583964
    /** List all invoices on behalf of a contributor. */
    contributorListOnbehalfInvoices: this.requestFunctionFactory(
      descriptors.contributorListOnbehalfInvoices,
    ),
<<<<<<< HEAD
    /** Request an Access Token for the Incoming Invoice file. */
    contributorReceiptGetFileAccessToken: this.requestFunctionFactory(
      descriptors.contributorReceiptGetFileAccessToken,
    ),
=======
>>>>>>> 39583964
    /** Rotate the secret for an extension instance. */
    contributorRotateSecretForExtensionInstance: this.requestFunctionFactory(
      descriptors.contributorRotateSecretForExtensionInstance,
    ),
    /** Authenticate your external application using the extensionInstanceSecret. */
    extensionAuthenticateInstance: this.requestFunctionFactory(
      descriptors.extensionAuthenticateInstance,
    ),
    /** Authenticate your external application using a session token and an extension secret */
    extensionAuthenticateWithSessionToken: this.requestFunctionFactory(
      descriptors.extensionAuthenticateWithSessionToken,
    ),
    /** Schedule an Extension Instance Termination for the next possible date. */
    extensionScheduleExtensionTermination: this.requestFunctionFactory(
      descriptors.extensionScheduleExtensionTermination,
    ),
    /** Cancel an Extension Instance Termination. */
    extensionCancelExtensionTermination: this.requestFunctionFactory(
      descriptors.extensionCancelExtensionTermination,
    ),
    /** Change the context of an Extension. */
    extensionChangeContext: this.requestFunctionFactory(
      descriptors.extensionChangeContext,
    ),
    /** Consent to extension scopes. */
    extensionConsentToExtensionScopes: this.requestFunctionFactory(
      descriptors.extensionConsentToExtensionScopes,
    ),
    /** Create the OnboardingProcess of a Contributor. */
    extensionCreateContributorOnboardingProcess: this.requestFunctionFactory(
      descriptors.extensionCreateContributorOnboardingProcess,
    ),
    /** List ExtensionInstances. */
    extensionListExtensionInstances: this.requestFunctionFactory(
      descriptors.extensionListExtensionInstances,
    ),
    /** Create an ExtensionInstance. */
    extensionCreateExtensionInstance: this.requestFunctionFactory(
      descriptors.extensionCreateExtensionInstance,
    ),
    /** Create an access token retrieval key for an extension instance. */
    extensionCreateRetrievalKey: this.requestFunctionFactory(
      descriptors.extensionCreateRetrievalKey,
    ),
    /** Get an ExtensionInstance. */
    extensionGetExtensionInstance: this.requestFunctionFactory(
      descriptors.extensionGetExtensionInstance,
    ),
    /** Delete a free ExtensionInstance. If the Extension is chargable the contract must be terminated instead. */
    extensionDeleteExtensionInstance: this.requestFunctionFactory(
      descriptors.extensionDeleteExtensionInstance,
    ),
    /** Get Extension of own contributor. */
    extensionGetOwnExtension: this.requestFunctionFactory(
      descriptors.extensionGetOwnExtension,
    ),
    /** Delete an extension. */
    extensionDeleteExtension: this.requestFunctionFactory(
      descriptors.extensionDeleteExtension,
    ),
    /** Patch Extension. */
    extensionPatchExtension: this.requestFunctionFactory(
      descriptors.extensionPatchExtension,
    ),
    /** Disable an ExtensionInstance. */
    extensionDisableExtensionInstance: this.requestFunctionFactory(
      descriptors.extensionDisableExtensionInstance,
    ),
    /** Dry run a webhook with random or given values. */
    extensionDryRunWebhook: this.requestFunctionFactory(
      descriptors.extensionDryRunWebhook,
    ),
    /** Enable an ExtensionInstance. */
    extensionEnableExtensionInstance: this.requestFunctionFactory(
      descriptors.extensionEnableExtensionInstance,
    ),
    /** Generate an Extension secret for the given Extension. */
    extensionGenerateExtensionSecret: this.requestFunctionFactory(
      descriptors.extensionGenerateExtensionSecret,
    ),
    /** Generate a session token to transmit it to the extensions frontend fragment. */
    extensionGenerateSessionToken: this.requestFunctionFactory(
      descriptors.extensionGenerateSessionToken,
    ),
    /** Get a Contributor. */
    extensionGetContributor: this.requestFunctionFactory(
      descriptors.extensionGetContributor,
    ),
    /** Get all open extension orders for given customer */
    extensionGetCustomerExtensionInstanceOrders: this.requestFunctionFactory(
      descriptors.extensionGetCustomerExtensionInstanceOrders,
    ),
    /** Get the Contract Strategy of an Extension Instance */
    extensionGetExtensionInstanceContract: this.requestFunctionFactory(
      descriptors.extensionGetExtensionInstanceContract,
    ),
    /** Update or Create Contract for existing Extension Instances. */
    extensionUpdateExtensionInstanceContract: this.requestFunctionFactory(
      descriptors.extensionUpdateExtensionInstanceContract,
    ),
    /** Get the ExtensionInstance of a specific customer and extension, if existing. */
    extensionGetExtensionInstanceForCustomer: this.requestFunctionFactory(
      descriptors.extensionGetExtensionInstanceForCustomer,
    ),
    /** Get the ExtensionInstance of a specific project and extension, if existing. */
    extensionGetExtensionInstanceForProject: this.requestFunctionFactory(
      descriptors.extensionGetExtensionInstanceForProject,
    ),
    /** Get an Extension. */
    extensionGetExtension: this.requestFunctionFactory(
      descriptors.extensionGetExtension,
    ),
    /** Get all open extension orders for given project */
    extensionGetProjectExtensionInstanceOrders: this.requestFunctionFactory(
      descriptors.extensionGetProjectExtensionInstanceOrders,
    ),
    /** Get the public key to verify the webhook signature. */
    extensionGetPublicKey: this.requestFunctionFactory(
      descriptors.extensionGetPublicKey,
    ),
    /** Invalidate the given Extension secret immediately. */
    extensionInvalidateExtensionSecret: this.requestFunctionFactory(
      descriptors.extensionInvalidateExtensionSecret,
    ),
    /** List Contributors. */
    extensionListContributors: this.requestFunctionFactory(
      descriptors.extensionListContributors,
    ),
    /** List Extensions. */
    extensionListExtensions: this.requestFunctionFactory(
      descriptors.extensionListExtensions,
    ),
    /** List Extensions of own contributor. */
    extensionListOwnExtensions: this.requestFunctionFactory(
      descriptors.extensionListOwnExtensions,
    ),
    /** Register an Extension. */
    extensionRegisterExtension: this.requestFunctionFactory(
      descriptors.extensionRegisterExtension,
    ),
    /** List Scopes. */
    extensionListScopes: this.requestFunctionFactory(
      descriptors.extensionListScopes,
    ),
    /** Order Extension with saved payment method */
    extensionOrderExtension: this.requestFunctionFactory(
      descriptors.extensionOrderExtension,
    ),
    /** Remove an asset of an extension. */
    extensionRemoveAsset: this.requestFunctionFactory(
      descriptors.extensionRemoveAsset,
    ),
    /** Add a logo to an extension. */
    extensionRequestLogoUpload: this.requestFunctionFactory(
      descriptors.extensionRequestLogoUpload,
    ),
    /** Remove the logo of an extension. */
    extensionRemoveLogo: this.requestFunctionFactory(
      descriptors.extensionRemoveLogo,
    ),
    /** Add an asset to an extension. */
    extensionRequestAssetUpload: this.requestFunctionFactory(
      descriptors.extensionRequestAssetUpload,
    ),
    /** Start the verification process of an Extension. */
    extensionRequestExtensionVerification: this.requestFunctionFactory(
      descriptors.extensionRequestExtensionVerification,
    ),
    /** Publish or withdraw an Extension. */
    extensionSetExtensionPublishedState: this.requestFunctionFactory(
      descriptors.extensionSetExtensionPublishedState,
    ),
    /** Start a checkout process for an extension. */
    extensionStartExtensionCheckout: this.requestFunctionFactory(
      descriptors.extensionStartExtensionCheckout,
    ),
    /** Creates or Updates Pricing for an Extension. */
    extensionUpdateExtensionPricing: this.requestFunctionFactory(
      descriptors.extensionUpdateExtensionPricing,
    ),
    /** Get payment method details */
    customerGetPaymentMethod: this.requestFunctionFactory(
      descriptors.marketplaceCustomerGetPaymentMethod,
    ),
    /** Get the link to update the marketplace payment method */
    customerUpdatePaymentMethod: this.requestFunctionFactory(
      descriptors.marketplaceCustomerUpdatePaymentMethod,
    ),
<<<<<<< HEAD
    /** Verify an Extension. */
    extensionVerifyExtensionInternal: this.requestFunctionFactory(
      descriptors.extensionVerifyExtensionInternal,
    ),
=======
>>>>>>> 39583964
  };

  /** The conversation API allows you to manage your support conversations. */
  public readonly conversation = {
    /** Get all conversation the authenticated user has created or has access to. */
    listConversations: this.requestFunctionFactory(
      descriptors.conversationListConversations,
    ),
    /** Create a conversation. */
    createConversation: this.requestFunctionFactory(
      descriptors.conversationCreateConversation,
    ),
    /** Get all message of the conversation. */
    listMessagesByConversation: this.requestFunctionFactory(
      descriptors.conversationListMessagesByConversation,
    ),
    /** Send a new message in the conversation. */
    createMessage: this.requestFunctionFactory(
      descriptors.conversationCreateMessage,
    ),
    /** Get a specific conversation category. */
    getCategory: this.requestFunctionFactory(
      descriptors.conversationGetCategory,
    ),
    /** Get members of a support conversation. */
    getConversationMembers: this.requestFunctionFactory(
      descriptors.conversationGetConversationMembers,
    ),
    /** Get preferences for customer conversations. */
    getConversationPreferencesOfCustomer: this.requestFunctionFactory(
      descriptors.conversationGetConversationPreferencesOfCustomer,
    ),
    /** Get a support conversation. */
    getConversation: this.requestFunctionFactory(
      descriptors.conversationGetConversation,
    ),
    /** Update the basic properties of the conversation. */
    updateConversation: this.requestFunctionFactory(
      descriptors.conversationUpdateConversation,
    ),
    /** Request an access token for the File belonging to the Conversation. */
    getFileAccessToken: this.requestFunctionFactory(
      descriptors.conversationGetFileAccessToken,
    ),
    /** Get all conversation categories. */
    listCategories: this.requestFunctionFactory(
      descriptors.conversationListCategories,
    ),
    /** Request a file upload token for the conversation. */
    requestFileUpload: this.requestFunctionFactory(
      descriptors.conversationRequestFileUpload,
    ),
    /** Update the status of a conversation. */
    setConversationStatus: this.requestFunctionFactory(
      descriptors.conversationSetConversationStatus,
    ),
    /** Update the content of the message */
    updateMessage: this.requestFunctionFactory(
      descriptors.conversationUpdateMessage,
    ),
  };

  /** The cronjob API allows you to manage cronjobs within a project. */
  public readonly cronjob = {
    /** Abort a CronjobExecution. */
    abortExecution: this.requestFunctionFactory(
      descriptors.cronjobAbortExecution,
    ),
    /** List Cronjobs belonging to a Project. */
    listCronjobs: this.requestFunctionFactory(descriptors.cronjobListCronjobs),
    /** Create a Cronjob. */
    createCronjob: this.requestFunctionFactory(
      descriptors.cronjobCreateCronjob,
    ),
    /** List CronjobExecutions belonging to a Cronjob. */
    listExecutions: this.requestFunctionFactory(
      descriptors.cronjobListExecutions,
    ),
    /** Trigger a Cronjob. */
    createExecution: this.requestFunctionFactory(
      descriptors.cronjobCreateExecution,
    ),
    /** Get a Cronjob. */
    getCronjob: this.requestFunctionFactory(descriptors.cronjobGetCronjob),
    /** Delete a Cronjob. */
    deleteCronjob: this.requestFunctionFactory(
      descriptors.cronjobDeleteCronjob,
    ),
    /** Update a Cronjob. */
    updateCronjob: this.requestFunctionFactory(
      descriptors.cronjobUpdateCronjob,
    ),
    /** Get a CronjobExecution. */
    getExecution: this.requestFunctionFactory(descriptors.cronjobGetExecution),
    /** Update a Cronjob's app id. */
    updateCronjobAppId: this.requestFunctionFactory(
      descriptors.cronjobUpdateCronjobAppId,
    ),
  };

  /** The customer API allows you to manage your own organizations and users. */
  public readonly customer = {
    /** Accept a CustomerInvite. */
    acceptCustomerInvite: this.requestFunctionFactory(
      descriptors.customerAcceptCustomerInvite,
    ),
    /** List Invites belonging to a Customer. */
    listInvitesForCustomer: this.requestFunctionFactory(
      descriptors.customerListInvitesForCustomer,
    ),
    /** Create a CustomerInvite. */
    createCustomerInvite: this.requestFunctionFactory(
      descriptors.customerCreateCustomerInvite,
    ),
    /** Get all customer profiles the authenticated user has access to. */
    listCustomers: this.requestFunctionFactory(
      descriptors.customerListCustomers,
    ),
    /** Create a new customer profile. */
    createCustomer: this.requestFunctionFactory(
      descriptors.customerCreateCustomer,
    ),
    /** Lets us know your idea for our recommendation programm. */
    createRecommendationSuggestion: this.requestFunctionFactory(
      descriptors.customerCreateRecommendationSuggestion,
    ),
    /** Gets the Wallet of the Customer. */
    getWallet: this.requestFunctionFactory(descriptors.customerGetWallet),
    /** Create the Wallet for the Customer. */
    createWallet: this.requestFunctionFactory(descriptors.customerCreateWallet),
    /** Decline a CustomerInvite. */
    declineCustomerInvite: this.requestFunctionFactory(
      descriptors.customerDeclineCustomerInvite,
    ),
    /** Get a CustomerInvite. */
    getCustomerInvite: this.requestFunctionFactory(
      descriptors.customerGetCustomerInvite,
    ),
    /** Delete a CustomerInvite. */
    deleteCustomerInvite: this.requestFunctionFactory(
      descriptors.customerDeleteCustomerInvite,
    ),
    /** Get a CustomerMembership. */
    getCustomerMembership: this.requestFunctionFactory(
      descriptors.customerGetCustomerMembership,
    ),
    /** Delete a CustomerMembership. */
    deleteCustomerMembership: this.requestFunctionFactory(
      descriptors.customerDeleteCustomerMembership,
    ),
    /** Update a CustomerMembership. */
    updateCustomerMembership: this.requestFunctionFactory(
      descriptors.customerUpdateCustomerMembership,
    ),
    /** Get a customer profile. */
    getCustomer: this.requestFunctionFactory(descriptors.customerGetCustomer),
    /** Update a customer profile. */
    updateCustomer: this.requestFunctionFactory(
      descriptors.customerUpdateCustomer,
    ),
    /** Delete a customer profile. */
    deleteCustomer: this.requestFunctionFactory(
      descriptors.customerDeleteCustomer,
    ),
    /** Get a CustomerInvite by token. */
    getCustomerTokenInvite: this.requestFunctionFactory(
      descriptors.customerGetCustomerTokenInvite,
    ),
    /** Check if the customer profile has a valid contract partner configured. */
    isCustomerLegallyCompetent: this.requestFunctionFactory(
      descriptors.customerIsCustomerLegallyCompetent,
    ),
    /** List CustomerInvites belonging to the executing user. */
    listCustomerInvites: this.requestFunctionFactory(
      descriptors.customerListCustomerInvites,
    ),
    /** List CustomerMemberships belonging to the executing user. */
    listCustomerMemberships: this.requestFunctionFactory(
      descriptors.customerListCustomerMemberships,
    ),
    /** List Memberships belonging to a Customer. */
    listMembershipsForCustomer: this.requestFunctionFactory(
      descriptors.customerListMembershipsForCustomer,
    ),
    /** Request a new avatar upload for the customer profile. */
    requestAvatarUpload: this.requestFunctionFactory(
      descriptors.customerRequestAvatarUpload,
    ),
    /** Remove the avatar picture of the customer profile. */
    removeAvatar: this.requestFunctionFactory(descriptors.customerRemoveAvatar),
    /** Resend the mail for a CustomerInvite. */
    resendCustomerInviteMail: this.requestFunctionFactory(
      descriptors.customerResendCustomerInviteMail,
    ),
  };

  /** The database API allows you to manage your databases, like MySQL and Redis databases. */
  public readonly database = {
    /** List MySQLDatabases belonging to a Project. */
    listMysqlDatabases: this.requestFunctionFactory(
      descriptors.databaseListMysqlDatabases,
    ),
    /** Create a MySQLDatabase with a MySQLUser. */
    createMysqlDatabase: this.requestFunctionFactory(
      descriptors.databaseCreateMysqlDatabase,
    ),
    /** List MySQLUsers belonging to a Database. */
    listMysqlUsers: this.requestFunctionFactory(
      descriptors.databaseListMysqlUsers,
    ),
    /** Create a MySQLUser. */
    createMysqlUser: this.requestFunctionFactory(
      descriptors.databaseCreateMysqlUser,
    ),
    /** List RedisDatabases belonging to a Project. */
    listRedisDatabases: this.requestFunctionFactory(
      descriptors.databaseListRedisDatabases,
    ),
    /** Create a RedisDatabase. */
    createRedisDatabase: this.requestFunctionFactory(
      descriptors.databaseCreateRedisDatabase,
    ),
    /** Get a MySQLDatabase. */
    getMysqlDatabase: this.requestFunctionFactory(
      descriptors.databaseGetMysqlDatabase,
    ),
    /** Delete a MySQLDatabase. */
    deleteMysqlDatabase: this.requestFunctionFactory(
      descriptors.databaseDeleteMysqlDatabase,
    ),
    /** Get a MySQLUser. */
    getMysqlUser: this.requestFunctionFactory(descriptors.databaseGetMysqlUser),
    /** Update a MySQLUser. */
    updateMysqlUser: this.requestFunctionFactory(
      descriptors.databaseUpdateMysqlUser,
    ),
    /** Delete a MySQLUser. */
    deleteMysqlUser: this.requestFunctionFactory(
      descriptors.databaseDeleteMysqlUser,
    ),
    /** Get a RedisDatabase. */
    getRedisDatabase: this.requestFunctionFactory(
      descriptors.databaseGetRedisDatabase,
    ),
    /** Delete a RedisDatabase. */
    deleteRedisDatabase: this.requestFunctionFactory(
      descriptors.databaseDeleteRedisDatabase,
    ),
    /** Disable a MySQLUser. */
    disableMysqlUser: this.requestFunctionFactory(
      descriptors.databaseDisableMysqlUser,
    ),
    /** Enable a MySQLUser. */
    enableMysqlUser: this.requestFunctionFactory(
      descriptors.databaseEnableMysqlUser,
    ),
    /** Get a MySQLUser's PhpMyAdmin-URL. */
    getMysqlUserPhpMyAdminUrl: this.requestFunctionFactory(
      descriptors.databaseGetMysqlUserPhpMyAdminUrl,
    ),
    /** List available MySQL character sets and collations, optionally filtered by a MySQLVersion. */
    listMysqlCharsets: this.requestFunctionFactory(
      descriptors.databaseListMysqlCharsets,
    ),
    /** List MySQLVersions. */
    listMysqlVersions: this.requestFunctionFactory(
      descriptors.databaseListMysqlVersions,
    ),
    /** List RedisVersions. */
    listRedisVersions: this.requestFunctionFactory(
      descriptors.databaseListRedisVersions,
    ),
    /** Update a MySQLDatabase's default character settings. */
    updateMysqlDatabaseDefaultCharset: this.requestFunctionFactory(
      descriptors.databaseUpdateMysqlDatabaseDefaultCharset,
    ),
    /** Update a MySQLDatabase's description. */
    updateMysqlDatabaseDescription: this.requestFunctionFactory(
      descriptors.databaseUpdateMysqlDatabaseDescription,
    ),
    /** Update a MySQLUser's password. */
    updateMysqlUserPassword: this.requestFunctionFactory(
      descriptors.databaseUpdateMysqlUserPassword,
    ),
    /** Update a RedisDatabase's configuration. */
    updateRedisDatabaseConfiguration: this.requestFunctionFactory(
      descriptors.databaseUpdateRedisDatabaseConfiguration,
    ),
    /** Update a RedisDatabase's description. */
    updateRedisDatabaseDescription: this.requestFunctionFactory(
      descriptors.databaseUpdateRedisDatabaseDescription,
    ),
  };

  /** The domain API allows you to manage your domains, DNS records, SSL certificates and ingress resources. */
  public readonly domain = {
    /** List Domains */
    listDomains: this.requestFunctionFactory(descriptors.domainListDomains),
    /** Update the nameservers of a Domain. */
    updateDomainNameservers: this.requestFunctionFactory(
      descriptors.domainUpdateDomainNameservers,
    ),
    /** Update the paths of an Ingress. */
    ingressUpdateIngressPaths: this.requestFunctionFactory(
      descriptors.ingressUpdateIngressPaths,
    ),
    /** Update the tls settings of an Ingress. */
    ingressUpdateIngressTls: this.requestFunctionFactory(
      descriptors.ingressUpdateIngressTls,
    ),
    /** Create a DNSZone. */
    dnsCreateDnsZone: this.requestFunctionFactory(descriptors.dnsCreateDnsZone),
    /** Get a DNSZone. */
    dnsGetDnsZone: this.requestFunctionFactory(descriptors.dnsGetDnsZone),
    /** Delete a DNSZone. */
    dnsDeleteDnsZone: this.requestFunctionFactory(descriptors.dnsDeleteDnsZone),
    /** List DNSZones belonging to a Project. */
    dnsListDnsZones: this.requestFunctionFactory(descriptors.dnsListDnsZones),
    /** Set a record set on a DNSZone to managed. */
    dnsSetRecordSetManaged: this.requestFunctionFactory(
      descriptors.dnsSetRecordSetManaged,
    ),
    /** Update a record set on a DNSZone. */
    dnsUpdateRecordSet: this.requestFunctionFactory(
      descriptors.dnsUpdateRecordSet,
    ),
    /** Abort a Domain declaration. */
    abortDomainDeclaration: this.requestFunctionFactory(
      descriptors.domainAbortDomainDeclaration,
    ),
    /** Check if a Domain is available to register. */
    checkDomainRegistrability: this.requestFunctionFactory(
      descriptors.domainCheckDomainRegistrability,
    ),
    /** Check if a Domain is available to transfer. */
    checkDomainTransferability: this.requestFunctionFactory(
      descriptors.domainCheckDomainTransferability,
    ),
    /** Create an auth code for a Domains transfer-out process. */
    createDomainAuthCode: this.requestFunctionFactory(
      descriptors.domainCreateDomainAuthCode,
    ),
    /** Get a Domain. */
    getDomain: this.requestFunctionFactory(descriptors.domainGetDomain),
    /** Delete a Domain. */
    deleteDomain: this.requestFunctionFactory(descriptors.domainDeleteDomain),
    /** Get the latest screenshot's FileReference belonging to a Domain. */
    getLatestScreenshot: this.requestFunctionFactory(
      descriptors.domainGetLatestScreenshot,
    ),
    /** List the contact schemas for a TLD. */
    listTldContactSchemas: this.requestFunctionFactory(
      descriptors.domainListTldContactSchemas,
    ),
    /** List TLDs. */
    listTlds: this.requestFunctionFactory(descriptors.domainListTlds),
    /** Resend a Domain email. */
    resendDomainEmail: this.requestFunctionFactory(
      descriptors.domainResendDomainEmail,
    ),
    /** Suggest a list of domains based on a prompt using AI. */
    suggest: this.requestFunctionFactory(descriptors.domainSuggest),
    /** Update the auth code of a Domain. */
    updateDomainAuthCode: this.requestFunctionFactory(
      descriptors.domainUpdateDomainAuthCode,
    ),
    /** Update a contact of a Domain. */
    updateDomainContact: this.requestFunctionFactory(
      descriptors.domainUpdateDomainContact,
    ),
    /** Update a Domain's project id. */
    updateDomainProjectId: this.requestFunctionFactory(
      descriptors.domainUpdateDomainProjectId,
    ),
    /** List Ingresses. */
    ingressListIngresses: this.requestFunctionFactory(
      descriptors.ingressListIngresses,
    ),
    /** Create an Ingress. */
    ingressCreateIngress: this.requestFunctionFactory(
      descriptors.ingressCreateIngress,
    ),
    /** Get an Ingress. */
    ingressGetIngress: this.requestFunctionFactory(
      descriptors.ingressGetIngress,
    ),
    /** Delete an Ingress. */
    ingressDeleteIngress: this.requestFunctionFactory(
      descriptors.ingressDeleteIngress,
    ),
    /** Verifiy the ownership of an Ingress. */
    ingressIngressVerifyOwnership: this.requestFunctionFactory(
      descriptors.ingressIngressVerifyOwnership,
    ),
    /** List Ingresses compatible with a certificate. */
    ingressListIngressesCompatibleWithCertificate: this.requestFunctionFactory(
      descriptors.ingressListIngressesCompatibleWithCertificate,
    ),
    /** Request the ACME certificate issuance of an Ingress. */
    ingressRequestIngressAcmeCertificateIssuance: this.requestFunctionFactory(
      descriptors.ingressRequestIngressAcmeCertificateIssuance,
    ),
    /** Check the replacement of a Certificate. */
    sslCheckReplaceCertificate: this.requestFunctionFactory(
      descriptors.sslCheckReplaceCertificate,
    ),
    /** List CertificateRequests belonging to a Project or an Ingress. */
    sslListCertificateRequests: this.requestFunctionFactory(
      descriptors.sslListCertificateRequests,
    ),
    /** Create a CertificateRequest. */
    sslCreateCertificateRequest: this.requestFunctionFactory(
      descriptors.sslCreateCertificateRequest,
    ),
    /** Delete a CertificateRequest. */
    sslDeleteCertificateRequest: this.requestFunctionFactory(
      descriptors.sslDeleteCertificateRequest,
    ),
    /** Delete a Certificate. */
    sslDeleteCertificate: this.requestFunctionFactory(
      descriptors.sslDeleteCertificate,
    ),
    /** Get a CertificateRequest. */
    sslGetCertificateRequest: this.requestFunctionFactory(
      descriptors.sslGetCertificateRequest,
    ),
    /** Get a Certificate. */
    sslGetCertificate: this.requestFunctionFactory(
      descriptors.sslGetCertificate,
    ),
    /** Update a Certificate. */
    sslReplaceCertificate: this.requestFunctionFactory(
      descriptors.sslReplaceCertificate,
    ),
    /** List Certificates belonging to a Project or an Ingress. */
    sslListCertificates: this.requestFunctionFactory(
      descriptors.sslListCertificates,
    ),
    /** Update the certificate of a CertificateRequest. */
    sslSetCertificateRequestCertificate: this.requestFunctionFactory(
      descriptors.sslSetCertificateRequestCertificate,
    ),
  };

  /** The mail API allows you to manage your mail accounts. */
  public readonly mail = {
    /** Update the autoresponder of a MailAddress. */
    updateMailAddressAutoresponder: this.requestFunctionFactory(
      descriptors.mailUpdateMailAddressAutoresponder,
    ),
    /** Update the forward addresses of a MailAddresses. */
    updateMailAddressForwardAddresses: this.requestFunctionFactory(
      descriptors.mailUpdateMailAddressForwardAddresses,
    ),
    /** Update the password for a MailAddress. */
    updateMailAddressPassword: this.requestFunctionFactory(
      descriptors.mailUpdateMailAddressPassword,
    ),
    /** Update the quota of a MailAddress. */
    updateMailAddressQuota: this.requestFunctionFactory(
      descriptors.mailUpdateMailAddressQuota,
    ),
    /** Update the spam protection of a MailAddress. */
    updateMailAddressSpamProtection: this.requestFunctionFactory(
      descriptors.mailUpdateMailAddressSpamProtection,
    ),
    /** List DeliveryBoxes belonging to a Project. */
    listDeliveryBoxes: this.requestFunctionFactory(
      descriptors.mailListDeliveryBoxes,
    ),
    /** Create a DeliveryBox. */
    createDeliverybox: this.requestFunctionFactory(
      descriptors.mailCreateDeliverybox,
    ),
    /** List MailAddresses belonging to a Project. */
    listMailAddresses: this.requestFunctionFactory(
      descriptors.mailListMailAddresses,
    ),
    /** Create a MailAddress. */
    createMailAddress: this.requestFunctionFactory(
      descriptors.mailCreateMailAddress,
    ),
    /** Get a DeliveryBox. */
    getDeliveryBox: this.requestFunctionFactory(descriptors.mailGetDeliveryBox),
    /** Delete a DeliveryBox. */
    deleteDeliveryBox: this.requestFunctionFactory(
      descriptors.mailDeleteDeliveryBox,
    ),
    /** Get a MailAddress. */
    getMailAddress: this.requestFunctionFactory(descriptors.mailGetMailAddress),
    /** Delete a MailAddress. */
    deleteMailAddress: this.requestFunctionFactory(
      descriptors.mailDeleteMailAddress,
    ),
    /** List mail settings of a Project. */
    listProjectMailSettings: this.requestFunctionFactory(
      descriptors.mailListProjectMailSettings,
    ),
    /** Check if a Migration between two projects is possible. */
    migrationCheckMigrationIsPossible: this.requestFunctionFactory(
      descriptors.mailMigrationCheckMigrationIsPossible,
    ),
    /** Get a Migration. */
    migrationGetMigration: this.requestFunctionFactory(
      descriptors.mailMigrationGetMigration,
    ),
    /** List Migrations belonging to a Project in customer center or mStudio. */
    migrationListMigrations: this.requestFunctionFactory(
      descriptors.mailMigrationListMigrations,
    ),
    /** Request a Mail Migration between two projects. */
    migrationRequestMailMigration: this.requestFunctionFactory(
      descriptors.mailMigrationRequestMailMigration,
    ),
    /** Update the description of a DeliveryBox. */
    updateDeliveryBoxDescription: this.requestFunctionFactory(
      descriptors.mailUpdateDeliveryBoxDescription,
    ),
    /** Update the password of a DeliveryBox. */
    updateDeliveryBoxPassword: this.requestFunctionFactory(
      descriptors.mailUpdateDeliveryBoxPassword,
    ),
    /** Update a MailAddress. */
    updateMailAddressAddress: this.requestFunctionFactory(
      descriptors.mailUpdateMailAddressAddress,
    ),
    /** Update the catch-all of a MailAddress. */
    updateMailAddressCatchAll: this.requestFunctionFactory(
      descriptors.mailUpdateMailAddressCatchAll,
    ),
    /** Update a mail setting of a Project. */
    updateProjectMailSetting: this.requestFunctionFactory(
      descriptors.mailUpdateProjectMailSetting,
    ),
  };

  /** The notification API allows you to manage your notifications. */
  public readonly notification = {
    /** Subscribe a user to the mStudio newsletter. */
    newsletterSubscribeUser: this.requestFunctionFactory(
      descriptors.newsletterSubscribeUser,
    ),
    /** Getting the subscription status of the subscription. */
    newsletterGetInfo: this.requestFunctionFactory(
      descriptors.newsletterGetInfo,
    ),
    /** Unsubscribe a user from the mStudio newsletter. */
    newsletterUnsubscribeUser: this.requestFunctionFactory(
      descriptors.newsletterUnsubscribeUser,
    ),
    /** Get the counts for unread notifications of the user. */
    scountUnreadNotifications: this.requestFunctionFactory(
      descriptors.notificationsCountUnreadNotifications,
    ),
    /** List all unread notifications. */
    slistNotifications: this.requestFunctionFactory(
      descriptors.notificationsListNotifications,
    ),
    /** Mark all notifications as read. */
    sreadAllNotifications: this.requestFunctionFactory(
      descriptors.notificationsReadAllNotifications,
    ),
    /** Mark notification as read. */
    sreadNotification: this.requestFunctionFactory(
      descriptors.notificationsReadNotification,
    ),
  };

  /** The user API allows you to manage your own user and access information of other users that might be visible to you. */
  public readonly user = {
    /** Update your account information. */
    updateAccount: this.requestFunctionFactory(descriptors.userUpdateAccount),
    /** Get a PasswordPolicy. */
    passwordValidationGetPasswordPolicy: this.requestFunctionFactory(
      descriptors.passwordValidationGetPasswordPolicy,
    ),
    /** Add phone number and start verification process. */
    addPhoneNumber: this.requestFunctionFactory(descriptors.userAddPhoneNumber),
    /** Remove phone number. */
    removePhoneNumber: this.requestFunctionFactory(
      descriptors.userRemovePhoneNumber,
    ),
    /** Validate your second factor. */
    authenticateMfa: this.requestFunctionFactory(
      descriptors.userAuthenticateMfa,
    ),
    /** Authenticate yourself to get an access token. */
    authenticate: this.requestFunctionFactory(descriptors.userAuthenticate),
    /** Authenticate an user with an access token retrieval key. */
    authenticateWithAccessTokenRetrievalKey: this.requestFunctionFactory(
      descriptors.userAuthenticateWithAccessTokenRetrievalKey,
    ),
    /** Get your verified Email-Address. */
    getOwnEmail: this.requestFunctionFactory(descriptors.userGetOwnEmail),
    /** Change your Email-Address. */
    changeEmail: this.requestFunctionFactory(descriptors.userChangeEmail),
    /** Change your password. */
    changePassword: this.requestFunctionFactory(descriptors.userChangePassword),
    /** Check token for validity. */
    checkToken: this.requestFunctionFactory(descriptors.userCheckToken),
    /** Get your current multi factor auth status. */
    getMfaStatus: this.requestFunctionFactory(descriptors.userGetMfaStatus),
    /** Reset RecoveryCodes for MFA. */
    resetRecoverycodes: this.requestFunctionFactory(
      descriptors.userResetRecoverycodes,
    ),
    /** Confirm Multi Factor Authentication. */
    confirmMfa: this.requestFunctionFactory(descriptors.userConfirmMfa),
    /** Disable Multi Factor Authentication. */
    disableMfa: this.requestFunctionFactory(descriptors.userDisableMfa),
    /** Confirm password reset. */
    confirmPasswordReset: this.requestFunctionFactory(
      descriptors.userConfirmPasswordReset,
    ),
    /** List all of your ApiTokens. */
    listApiTokens: this.requestFunctionFactory(descriptors.userListApiTokens),
    /** Store a new ApiToken. */
    createApiToken: this.requestFunctionFactory(descriptors.userCreateApiToken),
    /** Submit your user feedback. */
    createFeedback: this.requestFunctionFactory(descriptors.userCreateFeedback),
    /** Get your stored ssh-keys. */
    listSshKeys: this.requestFunctionFactory(descriptors.userListSshKeys),
    /** Store a new ssh-key. */
    createSshKey: this.requestFunctionFactory(descriptors.userCreateSshKey),
    /** Get a specific ApiToken. */
    getApiToken: this.requestFunctionFactory(descriptors.userGetApiToken),
    /** Update an existing `ApiToken`. */
    editApiToken: this.requestFunctionFactory(descriptors.userEditApiToken),
    /** Deletes an ApiToken. */
    deleteApiToken: this.requestFunctionFactory(descriptors.userDeleteApiToken),
    /** Get a specific stored ssh-key. */
    getSshKey: this.requestFunctionFactory(descriptors.userGetSshKey),
    /** Edit a stored ssh-key. */
    editSshKey: this.requestFunctionFactory(descriptors.userEditSshKey),
    /** Remove a ssh-key. */
    deleteSshKey: this.requestFunctionFactory(descriptors.userDeleteSshKey),
    /** Delete your account and all your personal data. */
    deleteUser: this.requestFunctionFactory(descriptors.userDeleteUser),
    /** The timestamp of your latest password change. */
    getPasswordUpdatedAt: this.requestFunctionFactory(
      descriptors.userGetPasswordUpdatedAt,
    ),
    /** Get personalized settings. */
    getPersonalizedSettings: this.requestFunctionFactory(
      descriptors.userGetPersonalizedSettings,
    ),
    /** Update personalized GUI settings. */
    updatePersonalizedSettings: this.requestFunctionFactory(
      descriptors.userUpdatePersonalizedSettings,
    ),
    /** Get poll settings for the specified user. */
    getPollStatus: this.requestFunctionFactory(descriptors.userGetPollStatus),
    /** Store new or update poll settings. */
    postPollStatus: this.requestFunctionFactory(descriptors.userPostPollStatus),
    /** Get a specific session. */
    getSession: this.requestFunctionFactory(descriptors.userGetSession),
    /** Terminate a specific Session. */
    terminateSession: this.requestFunctionFactory(
      descriptors.userTerminateSession,
    ),
    /** Get profile information for a user. */
    getUser: this.requestFunctionFactory(descriptors.userGetUser),
    /** Change personal information. */
    updatePersonalInformation: this.requestFunctionFactory(
      descriptors.userUpdatePersonalInformation,
    ),
    /** Initialize Multi Factor Authentication. If successful, it needs to be confirmed, before usage of mfa. */
    initMfa: this.requestFunctionFactory(descriptors.userInitMfa),
    /** Initialize password reset process. */
    initPasswordReset: this.requestFunctionFactory(
      descriptors.userInitPasswordReset,
    ),
    /** Submitted feedback of the given user. */
    listFeedback: this.requestFunctionFactory(descriptors.userListFeedback),
    /** List all sessions. */
    listSessions: this.requestFunctionFactory(descriptors.userListSessions),
    /** Refresh a session. */
    refreshSession: this.requestFunctionFactory(descriptors.userRefreshSession),
    /** Terminate all sessions, except the current session. */
    terminateAllSessions: this.requestFunctionFactory(
      descriptors.userTerminateAllSessions,
    ),
    /** Terminate session and invalidate access token. */
    logout: this.requestFunctionFactory(descriptors.userLogout),
    /** Obtain authorization from the resource owner. */
    oauthGetAuthorization: this.requestFunctionFactory(
      descriptors.userOauthGetAuthorization,
    ),
    /** Retrieve Access Token from Authorization Code. */
    oauthRetrieveAccessToken: this.requestFunctionFactory(
      descriptors.userOauthRetrieveAccessToken,
    ),
    /** Register with email and password. */
    register: this.requestFunctionFactory(descriptors.userRegister),
    /** Request a new avatar image upload. */
    requestAvatarUpload: this.requestFunctionFactory(
      descriptors.userRequestAvatarUpload,
    ),
    /** Remove Avatar. */
    removeAvatar: this.requestFunctionFactory(descriptors.userRemoveAvatar),
    /** Resend the Email-Address verification email. */
    resendVerificationEmail: this.requestFunctionFactory(
      descriptors.userResendVerificationEmail,
    ),
    /** Request a support code. */
    supportCodeRequest: this.requestFunctionFactory(
      descriptors.userSupportCodeRequest,
    ),
    /** Verify an added Email-Address. */
    verifyEmail: this.requestFunctionFactory(descriptors.userVerifyEmail),
    /** Verify phone number. */
    verifyPhoneNumber: this.requestFunctionFactory(
      descriptors.userVerifyPhoneNumber,
    ),
    /** Verify your registration. */
    verifyRegistration: this.requestFunctionFactory(
      descriptors.userVerifyRegistration,
    ),
  };

  /** The file API allows you to manage your files, for example for conversations attachments and avatar uploads. */
  public readonly file = {
    /** Create a File. */
    createFile: this.requestFunctionFactory(descriptors.fileCreateFile),
    /** Get a File's meta. */
    getFileMeta: this.requestFunctionFactory(descriptors.fileGetFileMeta),
    /** Get a FileUploadToken's rules. */
    getFileUploadTokenRules: this.requestFunctionFactory(
      descriptors.fileGetFileUploadTokenRules,
    ),
    /** Get a FileUploadType's rules. */
    getFileUploadTypeRules: this.requestFunctionFactory(
      descriptors.fileGetFileUploadTypeRules,
    ),
    /** Get a File. */
    getFile: this.requestFunctionFactory(descriptors.fileGetFile),
    /** Get a File with user-friendly url. */
    getFileWithName: this.requestFunctionFactory(
      descriptors.fileGetFileWithName,
    ),
  };

  /** The lead fyndr api allow you to manage you leads and your fyndr profile. */
  public readonly leadFyndr = {
    /** Get your LeadFyndr request. */
    leadfyndrGetLeadFyndrProfileRequest: this.requestFunctionFactory(
      descriptors.leadfyndrGetLeadFyndrProfileRequest,
    ),
    /** Create a new access request for LeadFyndr. */
    leadfyndrCreateLeadFyndrAccessRequest: this.requestFunctionFactory(
      descriptors.leadfyndrCreateLeadFyndrAccessRequest,
    ),
    /** Get cities in DACH. */
    leadfyndrGetCities: this.requestFunctionFactory(
      descriptors.leadfyndrGetCities,
    ),
    /** Get lead tariff options. How many leads did you unlock this month? */
    leadfyndrGetLeadFyndrProfileTariffOptions: this.requestFunctionFactory(
      descriptors.leadfyndrGetLeadFyndrProfileTariffOptions,
    ),
    /** Get your LeadFyndr profile. */
    leadfyndrGetLeadFyndrProfile: this.requestFunctionFactory(
      descriptors.leadfyndrGetLeadFyndrProfile,
    ),
    /** Get a simple lead. Use the unlocked route for more detail leads. */
    leadfyndrGetLead: this.requestFunctionFactory(descriptors.leadfyndrGetLead),
    /** Get a detail of a unlocked lead. Organisation can unlock leads. */
    leadfyndrGetUnlockedLead: this.requestFunctionFactory(
      descriptors.leadfyndrGetUnlockedLead,
    ),
    /** Unlock a lead for the given customerId. */
    leadfyndrUnlockLead: this.requestFunctionFactory(
      descriptors.leadfyndrUnlockLead,
    ),
    /** Get all leads. Use the unlocked routes for more lead details. */
    leadfyndrListLeads: this.requestFunctionFactory(
      descriptors.leadfyndrListLeads,
    ),
    /** Get all unlocked leads. Organisation can unlock leads. */
    leadfyndrListUnlockedLeads: this.requestFunctionFactory(
      descriptors.leadfyndrListUnlockedLeads,
    ),
    /** Reserve a unlocked lead for the given customerId. */
    leadfyndrReserveUnlockedLead: this.requestFunctionFactory(
      descriptors.leadfyndrReserveUnlockedLead,
    ),
    /** Removes a reservation on a unlocked lead for the given customerId. */
    leadfyndrRemoveUnlockedLeadReservation: this.requestFunctionFactory(
      descriptors.leadfyndrRemoveUnlockedLeadReservation,
    ),
  };

  /** API endpoints that are not related to any specific API domain */
  public readonly misc = {
    /** Get a list of currently active llm models. */
    getLlmModelsExperimental: this.requestFunctionFactory(
      descriptors.miscGetLlmModelsExperimental,
    ),
    /** Obtain a service token. */
    servicetokenAuthenticateService: this.requestFunctionFactory(
      descriptors.servicetokenAuthenticateService,
    ),
    /** Check if an address exists. */
    verificationVerifyAddress: this.requestFunctionFactory(
      descriptors.verificationVerifyAddress,
    ),
    /** Check if a company exists. */
    verificationVerifyCompany: this.requestFunctionFactory(
      descriptors.verificationVerifyCompany,
    ),
  };

  /** The page insights API allows you to get page insights information. */
  public readonly pageInsights = {
    /** Get detailed performance data for a given domain and path. */
    pageinsightsGetPerformanceData: this.requestFunctionFactory(
      descriptors.pageinsightsGetPerformanceData,
    ),
    /** Get all data for a given strace. */
    pageinsightsGetStraceData: this.requestFunctionFactory(
      descriptors.pageinsightsGetStraceData,
    ),
    /** List websites (specified as domain and path) from a project where performance data is available. */
    pageinsightsListPerformanceDataForProject: this.requestFunctionFactory(
      descriptors.pageinsightsListPerformanceDataForProject,
    ),
    /** Schedule a strace measurement for a single http request. */
    pageinsightsScheduleStrace: this.requestFunctionFactory(
      descriptors.pageinsightsScheduleStrace,
    ),
  };

  /** The project API allows you to manage your projects, and also any kinds of user memberships concerning these projects. */
  public readonly project = {
    /** Accept a ProjectInvite. */
    acceptProjectInvite: this.requestFunctionFactory(
      descriptors.projectAcceptProjectInvite,
    ),
    /** Get a list of already created llm licences. */
    getLlmLicencesExperimental: this.requestFunctionFactory(
      descriptors.projectGetLlmLicencesExperimental,
    ),
    /** Creates a new llm beta Licence for a project. Will be purged on end of beta. */
    createLlmBetaLicenceExperimental: this.requestFunctionFactory(
      descriptors.projectCreateLlmBetaLicenceExperimental,
    ),
    /** List Invites belonging to a Project. */
    listInvitesForProject: this.requestFunctionFactory(
      descriptors.projectListInvitesForProject,
    ),
    /** Create a ProjectInvite. */
    createProjectInvite: this.requestFunctionFactory(
      descriptors.projectCreateProjectInvite,
    ),
    /** Create a Project belonging to a Server. */
    createProject: this.requestFunctionFactory(
      descriptors.projectCreateProject,
    ),
    /** Decline a ProjectInvite. */
    declineProjectInvite: this.requestFunctionFactory(
      descriptors.projectDeclineProjectInvite,
    ),
    /** Request a Project avatar upload. */
    requestProjectAvatarUpload: this.requestFunctionFactory(
      descriptors.projectRequestProjectAvatarUpload,
    ),
    /** Delete a Project's avatar. */
    deleteProjectAvatar: this.requestFunctionFactory(
      descriptors.projectDeleteProjectAvatar,
    ),
    /** Get a ProjectInvite. */
    getProjectInvite: this.requestFunctionFactory(
      descriptors.projectGetProjectInvite,
    ),
    /** Delete a ProjectInvite. */
    deleteProjectInvite: this.requestFunctionFactory(
      descriptors.projectDeleteProjectInvite,
    ),
    /** Get a ProjectMembership */
    getProjectMembership: this.requestFunctionFactory(
      descriptors.projectGetProjectMembership,
    ),
    /** Delete a ProjectMembership. */
    deleteProjectMembership: this.requestFunctionFactory(
      descriptors.projectDeleteProjectMembership,
    ),
    /** Update a ProjectMembership. */
    updateProjectMembership: this.requestFunctionFactory(
      descriptors.projectUpdateProjectMembership,
    ),
    /** Get a Project. */
    getProject: this.requestFunctionFactory(descriptors.projectGetProject),
    /** Delete a Project. */
    deleteProject: this.requestFunctionFactory(
      descriptors.projectDeleteProject,
    ),
    /** Request a Server avatar upload. */
    requestServerAvatarUpload: this.requestFunctionFactory(
      descriptors.projectRequestServerAvatarUpload,
    ),
    /** Delete a Server's avatar. */
    deleteServerAvatar: this.requestFunctionFactory(
      descriptors.projectDeleteServerAvatar,
    ),
    /** Get a licence of a project. */
    getLlmLicenceExperimental: this.requestFunctionFactory(
      descriptors.projectGetLlmLicenceExperimental,
    ),
    /** Update a llm Licence for a project. */
    updateLlmLicenceExperimental: this.requestFunctionFactory(
      descriptors.projectUpdateLlmLicenceExperimental,
    ),
    /** Get a ProjectInvite by token. */
    getProjectTokenInvite: this.requestFunctionFactory(
      descriptors.projectGetProjectTokenInvite,
    ),
    /** Get the executing user's membership in a Project. */
    getSelfMembershipForProject: this.requestFunctionFactory(
      descriptors.projectGetSelfMembershipForProject,
    ),
    /** Get a Server. */
    getServer: this.requestFunctionFactory(descriptors.projectGetServer),
    /** List Memberships belonging to a Project. */
    listMembershipsForProject: this.requestFunctionFactory(
      descriptors.projectListMembershipsForProject,
    ),
    /** List ProjectInvites belonging to the executing user. */
    listProjectInvites: this.requestFunctionFactory(
      descriptors.projectListProjectInvites,
    ),
    /** List ProjectMemberships belonging to the executing user. */
    listProjectMemberships: this.requestFunctionFactory(
      descriptors.projectListProjectMemberships,
    ),
    /** List Projects belonging to the executing user. */
    listProjects: this.requestFunctionFactory(descriptors.projectListProjects),
    /** List Servers belonging to the executing user. */
    listServers: this.requestFunctionFactory(descriptors.projectListServers),
    /** Resend the mail for a ProjectInvite. */
    resendProjectInviteMail: this.requestFunctionFactory(
      descriptors.projectResendProjectInviteMail,
    ),
    /** Update a Project's description. */
    updateProjectDescription: this.requestFunctionFactory(
      descriptors.projectUpdateProjectDescription,
    ),
    /** Update a Servers's description. */
    updateServerDescription: this.requestFunctionFactory(
      descriptors.projectUpdateServerDescription,
    ),
    /** Get storage space Statistics belonging to a Project. */
    storagespaceGetProjectStatistics: this.requestFunctionFactory(
      descriptors.storagespaceGetProjectStatistics,
    ),
    /** Get storage space Statistics belonging to a Server. */
    storagespaceGetServerStatistics: this.requestFunctionFactory(
      descriptors.storagespaceGetServerStatistics,
    ),
    /** Update a Project's storage space notification threshold. */
    storagespaceReplaceProjectNotificationThreshold:
      this.requestFunctionFactory(
        descriptors.storagespaceReplaceProjectNotificationThreshold,
      ),
    /** Update a Server's storage space notification threshold. */
    storagespaceReplaceServerNotificationThreshold: this.requestFunctionFactory(
      descriptors.storagespaceReplaceServerNotificationThreshold,
    ),
  };

  /** The filesystem API allows you to directly access the filesystem of your project. */
  public readonly projectFileSystem = {
    /** List directories belonging to a Project. */
    getDirectories: this.requestFunctionFactory(
      descriptors.projectFileSystemGetDirectories,
    ),
    /** Get a Project directory filesystem usage. */
    getDiskUsage: this.requestFunctionFactory(
      descriptors.projectFileSystemGetDiskUsage,
    ),
    /** Get a Project file's content. */
    getFileContent: this.requestFunctionFactory(
      descriptors.projectFileSystemGetFileContent,
    ),
    /** Get a Project's file/filesystem authorization token. */
    getJwt: this.requestFunctionFactory(descriptors.projectFileSystemGetJwt),
    /** Get a Project file's information. */
    listFiles: this.requestFunctionFactory(
      descriptors.projectFileSystemListFiles,
    ),
  };

  /** The relocation API allows you to manage your relocations. */
  public readonly relocation = {
    /** Register a tariff change for a legacy tariff. */
    createLegacyTariffChange: this.requestFunctionFactory(
      descriptors.relocationCreateLegacyTariffChange,
    ),
    /** Relocate an external Project to mittwald. */
    createRelocation: this.requestFunctionFactory(
      descriptors.relocationCreateRelocation,
    ),
  };

  /** The SSH/SFTP User API allows you to manage your SSH/SFTP users within a project. */
  public readonly sshsftpUser = {
    /** Get all SFTPUsers for a Project. */
    sftpUserListSftpUsers: this.requestFunctionFactory(
      descriptors.sftpUserListSftpUsers,
    ),
    /** Create an SFTPUser for a Project. */
    sftpUserCreateSftpUser: this.requestFunctionFactory(
      descriptors.sftpUserCreateSftpUser,
    ),
    /** Get an SFTPUser. */
    sftpUserGetSftpUser: this.requestFunctionFactory(
      descriptors.sftpUserGetSftpUser,
    ),
    /** Delete an SFTPUser. */
    sftpUserDeleteSftpUser: this.requestFunctionFactory(
      descriptors.sftpUserDeleteSftpUser,
    ),
    /** Update an SFTPUser. */
    sftpUserUpdateSftpUser: this.requestFunctionFactory(
      descriptors.sftpUserUpdateSftpUser,
    ),
    /** Get all SSHUsers for a Project. */
    sshUserListSshUsers: this.requestFunctionFactory(
      descriptors.sshUserListSshUsers,
    ),
    /** Create an SSHUser for a Project. */
    sshUserCreateSshUser: this.requestFunctionFactory(
      descriptors.sshUserCreateSshUser,
    ),
    /** Get an SSHUser. */
    sshUserGetSshUser: this.requestFunctionFactory(
      descriptors.sshUserGetSshUser,
    ),
    /** Delete an SSHUser. */
    sshUserDeleteSshUser: this.requestFunctionFactory(
      descriptors.sshUserDeleteSshUser,
    ),
    /** Update an SSHUser. */
    sshUserUpdateSshUser: this.requestFunctionFactory(
      descriptors.sshUserUpdateSshUser,
    ),
  };

  /** API endpoints that are not related to any specific API domain */
  public readonly misc = {
    /** Check if an email is from mittwald. */
    verificationDetectPhishingEmail: this.requestFunctionFactory(
      descriptors.verificationDetectPhishingEmail,
    ),
    /** Check if an address exists. */
    verificationVerifyAddress: this.requestFunctionFactory(
      descriptors.verificationVerifyAddress,
    ),
    /** Check if a company exists. */
    verificationVerifyCompany: this.requestFunctionFactory(
      descriptors.verificationVerifyCompany,
    ),
  };
}

export default MittwaldAPIV2Client;<|MERGE_RESOLUTION|>--- conflicted
+++ resolved
@@ -353,24 +353,10 @@
     contributorGetLoginLink: this.requestFunctionFactory(
       descriptors.contributorGetLoginLink,
     ),
-<<<<<<< HEAD
-    /** List incoming Invoices of a Contributor. */
-    contributorListIncomingInvoices: this.requestFunctionFactory(
-      descriptors.contributorListIncomingInvoices,
-    ),
-=======
->>>>>>> 39583964
     /** List all invoices on behalf of a contributor. */
     contributorListOnbehalfInvoices: this.requestFunctionFactory(
       descriptors.contributorListOnbehalfInvoices,
     ),
-<<<<<<< HEAD
-    /** Request an Access Token for the Incoming Invoice file. */
-    contributorReceiptGetFileAccessToken: this.requestFunctionFactory(
-      descriptors.contributorReceiptGetFileAccessToken,
-    ),
-=======
->>>>>>> 39583964
     /** Rotate the secret for an extension instance. */
     contributorRotateSecretForExtensionInstance: this.requestFunctionFactory(
       descriptors.contributorRotateSecretForExtensionInstance,
@@ -559,13 +545,6 @@
     customerUpdatePaymentMethod: this.requestFunctionFactory(
       descriptors.marketplaceCustomerUpdatePaymentMethod,
     ),
-<<<<<<< HEAD
-    /** Verify an Extension. */
-    extensionVerifyExtensionInternal: this.requestFunctionFactory(
-      descriptors.extensionVerifyExtensionInternal,
-    ),
-=======
->>>>>>> 39583964
   };
 
   /** The conversation API allows you to manage your support conversations. */
