/* eslint-disable */
/* prettier-ignore */
/* This file is auto-generated with acg (@mittwald/api-code-generator) */
import * as descriptors from "./descriptors.js";
import ApiClientBase from "@mittwald/api-client-commons/dist/core/ApiClientBase.js";

<<<<<<< HEAD
export class MittwaldAPIV2Client extends ApiClientBase {
  /** The App API allows you to manage your apps within a project, and all the system softwares that are installed as dependencies. */
  public readonly app = {
    /** execute a runtime concerning action on a specific `AppInstallation` */
    executeAction: this.requestFunctionFactory(descriptors.appExecuteAction),
    /** get a specific `App` */
    getApp: this.requestFunctionFactory(descriptors.appGetApp),
    /** get a specific `AppInstallation` */
    getAppinstallation: this.requestFunctionFactory(
      descriptors.appGetAppinstallation
    ),
    /** start uninstallation process for a specific `AppInstallation` */
    uninstallAppinstallation: this.requestFunctionFactory(
      descriptors.appUninstallAppinstallation
    ),
    /** patch desired properties of a specific `AppInstallation` */
    patchAppinstallation: this.requestFunctionFactory(
      descriptors.appPatchAppinstallation
    ),
    /** get a specific `AppVersion` */
    getAppversion: this.requestFunctionFactory(descriptors.appGetAppversion),
    /** get a specific `SystemSoftware` */
    getSystemsoftware: this.requestFunctionFactory(
      descriptors.appGetSystemsoftware
    ),
    /** get a specific `SystemSoftwareVersion` */
    getSystemsoftwareversion: this.requestFunctionFactory(
      descriptors.appGetSystemsoftwareversion
    ),
    /** create linkage between an `AppInstallation` and a `Database` */
    linkDatabase: this.requestFunctionFactory(descriptors.appLinkDatabase),
    /** get all `AppInstallations` inside a specific `Project` */
    listAppinstallations: this.requestFunctionFactory(
      descriptors.appListAppinstallations
    ),
    /** request a new `AppInstallation` */
    requestAppinstallation: this.requestFunctionFactory(
      descriptors.appRequestAppinstallation
    ),
    /** get all available `Apps` */
    listApps: this.requestFunctionFactory(descriptors.appListApps),
    /** get all `AppVersions` of a specific `App` */
    listAppversions: this.requestFunctionFactory(
      descriptors.appListAppversions
    ),
    /** get all available `SystemSoftware` */
    listSystemsoftwares: this.requestFunctionFactory(
      descriptors.appListSystemsoftwares
    ),
    /** get all available `SystemSoftwareVersions` of a specific `SystemSoftware` */
    listSystemsoftwareversions: this.requestFunctionFactory(
      descriptors.appListSystemsoftwareversions
    ),
    /** get runtime status of a specific `AppInstallation` */
    retrieveStatus: this.requestFunctionFactory(descriptors.appRetrieveStatus),
    /** create linkage between an `AppInstallation` and `DatabaseUsers` */
    setDatabaseUsers: this.requestFunctionFactory(
      descriptors.appSetDatabaseUsers
    ),
    /** remove linkage between an `AppInstallation` and a `Database` */
    unlinkDatabase: this.requestFunctionFactory(descriptors.appUnlinkDatabase),
    /** trigger `AppInstallation` to retrieve current installation status based on an appJob */
    updateStatus: this.requestFunctionFactory(descriptors.appUpdateStatus),
    /** get a specific `AppVersion` */
    deprecatedAppGetAppversion: this.requestFunctionFactory(
      descriptors.deprecatedAppGetAppversion
    ),
    /** get all `AppVersions` of a specific `App` */
    deprecatedAppListAppversions: this.requestFunctionFactory(
      descriptors.deprecatedAppListAppversions
    ),
  };

  /** The contract API allows you to manage your contracts and orders */
  public readonly contract = {
    /** Get an Article. */
    articleServiceGetArticle: this.requestFunctionFactory(
      descriptors.articleServiceGetArticle
    ),
    /** List Articles. */
    articleServiceListArticles: this.requestFunctionFactory(
      descriptors.articleServiceListArticles
    ),
    /** Schedule the Termination of a ContractItem. */
    terminateContractItem: this.requestFunctionFactory(
      descriptors.contractTerminateContractItem
    ),
    /** Cancel the Termination for the referred ContractItem. */
    cancelContractItemTermination: this.requestFunctionFactory(
      descriptors.contractCancelContractItemTermination
    ),
    /** Cancel the TariffChange for the referred ContractItem. */
    cancelContractTariffChange: this.requestFunctionFactory(
      descriptors.contractCancelContractTariffChange
    ),
    /** Schedule the Termination of a Contract. */
    terminateContract: this.requestFunctionFactory(
      descriptors.contractTerminateContract
    ),
    /** Cancel the Termination for the referred Contract. */
    cancelContractTermination: this.requestFunctionFactory(
      descriptors.contractCancelContractTermination
    ),
    /** Return the BaseItem of the Contract with the given ID. */
    getBaseItemOfContract: this.requestFunctionFactory(
      descriptors.contractGetBaseItemOfContract
    ),
    /** Return the Contract for the given Domain. */
    getDetailOfContractByDomain: this.requestFunctionFactory(
      descriptors.contractGetDetailOfContractByDomain
    ),
    /** Return the Contract for the given Server. */
    getDetailOfContractByPlacementGroup: this.requestFunctionFactory(
      descriptors.contractGetDetailOfContractByPlacementGroup
    ),
    /** Return the Contract for the given Project. */
    getDetailOfContractByProject: this.requestFunctionFactory(
      descriptors.contractGetDetailOfContractByProject
    ),
    /** Get the ContractItem with the given ID. */
    getDetailOfContractItem: this.requestFunctionFactory(
      descriptors.contractGetDetailOfContractItem
    ),
    /** Returns the Contract with the given ID. */
    getDetailOfContract: this.requestFunctionFactory(
      descriptors.contractGetDetailOfContract
    ),
    /** Return the next TerminationDate for the ContractItem with the given ID. */
    getNextTerminationDateForItem: this.requestFunctionFactory(
      descriptors.contractGetNextTerminationDateForItem
    ),
    /** Return a list of Contracts for the given Customer. */
    listContracts: this.requestFunctionFactory(
      descriptors.contractListContracts
    ),
    /** Schedule the Termination of a ContractItem. */
    deprecatedContractTerminateContractItem: this.requestFunctionFactory(
      descriptors.deprecatedContractTerminateContractItem
    ),
    /** Cancel the Termination for the referred ContractItem. */
    deprecatedContractCancelContractItemTermination:
      this.requestFunctionFactory(
        descriptors.deprecatedContractCancelContractItemTermination
      ),
    /** Cancel the TariffChange for the referred ContractItem. */
    deprecatedContractCancelContractTariffChange: this.requestFunctionFactory(
      descriptors.deprecatedContractCancelContractTariffChange
    ),
    /** Schedule the Termination of a Contract. */
    deprecatedContractTerminateContract: this.requestFunctionFactory(
      descriptors.deprecatedContractTerminateContract
    ),
    /** Cancel the Termination for the referred Contract. */
    deprecatedContractCancelContractTermination: this.requestFunctionFactory(
      descriptors.deprecatedContractCancelContractTermination
    ),
    /** This route is deprecated, please use the new one. */
    deprecatedContractDetailOfContract: this.requestFunctionFactory(
      descriptors.deprecatedContractDetailOfContract
    ),
    /** Return the BaseItem of the Contract with the given ID. */
    deprecatedContractGetBaseItemOfContract: this.requestFunctionFactory(
      descriptors.deprecatedContractGetBaseItemOfContract
    ),
    /** Return the Contract for the given Aggregate. */
    deprecatedContractGetDetailOfContractByAggregate:
      this.requestFunctionFactory(
        descriptors.deprecatedContractGetDetailOfContractByAggregate
      ),
    /** Return the next TerminationDate for the ContractItem with the given ID. */
    deprecatedContractGetNextTerminationDateForItem:
      this.requestFunctionFactory(
        descriptors.deprecatedContractGetNextTerminationDateForItem
      ),
    /** Get InvoiceSettings of a Customer. */
    deprecatedInvoiceInvoiceSettings: this.requestFunctionFactory(
      descriptors.deprecatedInvoiceInvoiceSettings
    ),
    /** Update InvoiceSettings of a Customer. */
    deprecatedInvoiceUpdateInvoiceSettings: this.requestFunctionFactory(
      descriptors.deprecatedInvoiceUpdateInvoiceSettings
    ),
    /** Get details of an Invoice. */
    invoiceDetailOfInvoice: this.requestFunctionFactory(
      descriptors.invoiceDetailOfInvoice
    ),
    /** Get InvoiceSettings of a Customer. */
    invoiceGetDetailOfInvoiceSettings: this.requestFunctionFactory(
      descriptors.invoiceGetDetailOfInvoiceSettings
    ),
    /** Update InvoiceSettings of a Customer. */
    invoiceUpdateInvoiceSettings: this.requestFunctionFactory(
      descriptors.invoiceUpdateInvoiceSettings
    ),
    /** List Invoices of a Customer. */
    invoiceListCustomerInvoices: this.requestFunctionFactory(
      descriptors.invoiceListCustomerInvoices
    ),
    /** Prospace tariff change order */
    orderChangeProjecthosting: this.requestFunctionFactory(
      descriptors.orderChangeProjecthosting
    ),
    /** SpaceServer order */
    orderChangeServer: this.requestFunctionFactory(
      descriptors.orderChangeServer
    ),
    /** Single order for customer */
    orderGetOrder: this.requestFunctionFactory(descriptors.orderGetOrder),
    /** Get list of order of a customer */
    orderListCustomerOrders: this.requestFunctionFactory(
      descriptors.orderListCustomerOrders
    ),
    /** Get list of orders of a project. */
    orderListProjectOrders: this.requestFunctionFactory(
      descriptors.orderListProjectOrders
    ),
    /** Order a domain. */
    orderOrderDomain: this.requestFunctionFactory(descriptors.orderOrderDomain),
    /** Prospace order */
    orderOrderProjecthosting: this.requestFunctionFactory(
      descriptors.orderOrderProjecthosting
    ),
    /** SpaceServer order */
    orderOrderServer: this.requestFunctionFactory(descriptors.orderOrderServer),
    /** Preview Prospace tariff change */
    orderPreviewChangeProjecthosting: this.requestFunctionFactory(
      descriptors.orderPreviewChangeProjecthosting
    ),
    /** Preview SpaceServer tariff change */
    orderPreviewChangeServer: this.requestFunctionFactory(
      descriptors.orderPreviewChangeServer
    ),
    /** Preview domain order. */
    orderPreviewOrderDomain: this.requestFunctionFactory(
      descriptors.orderPreviewOrderDomain
    ),
    /** Preview Prospace order */
    orderPreviewOrderProjecthosting: this.requestFunctionFactory(
      descriptors.orderPreviewOrderProjecthosting
    ),
    /** Preview SpaceServer order */
    orderPreviewOrderServer: this.requestFunctionFactory(
      descriptors.orderPreviewOrderServer
    ),
  };

  /** The backup API allows you to manage your project backups. */
  public readonly backup = {
    /** Export a ProjectBackup for download. */
    createProjectBackupExport: this.requestFunctionFactory(
      descriptors.backupCreateProjectBackupExport
    ),
    /** Delete a ProjectBackupExport. */
    deleteProjectBackupExport: this.requestFunctionFactory(
      descriptors.backupDeleteProjectBackupExport
    ),
    /** List BackupSchedules belonging to a given Project. */
    listProjectBackupSchedules: this.requestFunctionFactory(
      descriptors.backupListProjectBackupSchedules
    ),
    /** Create a BackupSchedule for a Project. */
    createProjectBackupSchedule: this.requestFunctionFactory(
      descriptors.backupCreateProjectBackupSchedule
    ),
    /** List Backups for a given Project. */
    listProjectBackups: this.requestFunctionFactory(
      descriptors.backupListProjectBackups
    ),
    /** Create a Backup of a Project. */
    createProjectBackup: this.requestFunctionFactory(
      descriptors.backupCreateProjectBackup
    ),
    /** Get a ProjectBackupSchedule. */
    getProjectBackupSchedule: this.requestFunctionFactory(
      descriptors.backupGetProjectBackupSchedule
    ),
    /** Delete a ProjectBackupSchedule. */
    deleteProjectBackupSchedule: this.requestFunctionFactory(
      descriptors.backupDeleteProjectBackupSchedule
    ),
    /** Update a ProjectBackupSchedule. */
    updateProjectBackupSchedule: this.requestFunctionFactory(
      descriptors.backupUpdateProjectBackupSchedule
    ),
    /** Get a ProjectBackup. */
    getProjectBackup: this.requestFunctionFactory(
      descriptors.backupGetProjectBackup
    ),
    /** Delete a ProjectBackup. */
    deleteProjectBackup: this.requestFunctionFactory(
      descriptors.backupDeleteProjectBackup
    ),
    /** Change the description of a ProjectBackup. */
    updateProjectBackupDescription: this.requestFunctionFactory(
      descriptors.backupUpdateProjectBackupDescription
    ),
  };

  /** The conversation API allows you to manage your support conversations. */
  public readonly conversation = {
    /** Get all conversation the authenticated user has created or has access to. */
    serviceGetConversations: this.requestFunctionFactory(
      descriptors.conversationServiceGetConversations
    ),
    /** Create a conversation. */
    serviceCreateConversation: this.requestFunctionFactory(
      descriptors.conversationServiceCreateConversation
    ),
    /** Get all message of the conversation. */
    serviceGetMessagesByConversation: this.requestFunctionFactory(
      descriptors.conversationServiceGetMessagesByConversation
    ),
    /** Send a new message in the conversation. */
    serviceCreateMessage: this.requestFunctionFactory(
      descriptors.conversationServiceCreateMessage
    ),
    /** Get all conversation categories. */
    serviceGetCategories: this.requestFunctionFactory(
      descriptors.conversationServiceGetCategories
    ),
    /** Get a specific conversation category. */
    serviceGetCategory: this.requestFunctionFactory(
      descriptors.conversationServiceGetCategory
    ),
    /** Get a support conversation. */
    serviceGetConversation: this.requestFunctionFactory(
      descriptors.conversationServiceGetConversation
    ),
    /** Update the basic properties of the conversation. */
    serviceUpdateConversation: this.requestFunctionFactory(
      descriptors.conversationServiceUpdateConversation
    ),
    /** Request a file upload token for the conversation. */
    serviceRequestFileUpload: this.requestFunctionFactory(
      descriptors.conversationServiceRequestFileUpload
    ),
    /** Update the status of a conversation. */
    serviceSetConversationStatus: this.requestFunctionFactory(
      descriptors.conversationServiceSetConversationStatus
    ),
    /** Update the content of the message */
    serviceUpdateMessage: this.requestFunctionFactory(
      descriptors.conversationServiceUpdateMessage
    ),
  };

  /** The cronjob API allows you to manage cronjobs within a project. */
  public readonly cronjob = {
    /** Abort a CronjobExecution. */
    abortExecution: this.requestFunctionFactory(
      descriptors.cronjobAbortExecution
    ),
    /** List Cronjobs belonging to a Project. */
    listCronjobs: this.requestFunctionFactory(descriptors.cronjobListCronjobs),
    /** Create a Cronjob. */
    createCronjob: this.requestFunctionFactory(
      descriptors.cronjobCreateCronjob
    ),
    /** List CronjobExecutions belonging to a Cronjob. */
    listExecutions: this.requestFunctionFactory(
      descriptors.cronjobListExecutions
    ),
    /** Trigger a Cronjob. */
    createExecution: this.requestFunctionFactory(
      descriptors.cronjobCreateExecution
    ),
    /** Get a Cronjob. */
    getCronjob: this.requestFunctionFactory(descriptors.cronjobGetCronjob),
    /** Delete a Cronjob. */
    deleteCronjob: this.requestFunctionFactory(
      descriptors.cronjobDeleteCronjob
    ),
    /** Update a Cronjob. */
    updateCronjob: this.requestFunctionFactory(
      descriptors.cronjobUpdateCronjob
    ),
    /** Get a CronjobExecution. */
    getExecution: this.requestFunctionFactory(descriptors.cronjobGetExecution),
    /** Update a Cronjob's app id. */
    updateCronjobAppId: this.requestFunctionFactory(
      descriptors.cronjobUpdateCronjobAppId
    ),
  };

  /** The customer API allows you to manage your own organizations and users. */
  public readonly customer = {
    /** Accept a CustomerInvite. */
    acceptCustomerInvite: this.requestFunctionFactory(
      descriptors.customerAcceptCustomerInvite
    ),
    /** Get all customer categories. */
    listOfCustomerCategoriesDeprecated: this.requestFunctionFactory(
      descriptors.customerListOfCustomerCategoriesDeprecated
    ),
    /** Create a new customer category. */
    createCategoryDeprecated: this.requestFunctionFactory(
      descriptors.customerCreateCategoryDeprecated
    ),
    /** Get all customer categories. */
    listOfCustomerCategories: this.requestFunctionFactory(
      descriptors.customerListOfCustomerCategories
    ),
    /** Create a new customer category. */
    createCategory: this.requestFunctionFactory(
      descriptors.customerCreateCategory
    ),
    /** Create a CustomerInvite. */
    createCustomerInvite: this.requestFunctionFactory(
      descriptors.customerCreateCustomerInvite
    ),
    /** Get all customer profiles the authenticated user has access to. */
    listCustomers: this.requestFunctionFactory(
      descriptors.customerListCustomers
    ),
    /** Create a new customer profile. */
    createCustomer: this.requestFunctionFactory(
      descriptors.customerCreateCustomer
    ),
    /** Get all notes for the customer profile. */
    listOfNotes: this.requestFunctionFactory(descriptors.customerListOfNotes),
    /** Add a note to the customer profile. */
    createNote: this.requestFunctionFactory(descriptors.customerCreateNote),
    /** Decline a CustomerInvite. */
    declineCustomerInvite: this.requestFunctionFactory(
      descriptors.customerDeclineCustomerInvite
    ),
    /** Get a customer category. */
    detailOfCustomerCategoryDeprecated: this.requestFunctionFactory(
      descriptors.customerDetailOfCustomerCategoryDeprecated
    ),
    /** Update a customer category. */
    updateCategoryDeprecated: this.requestFunctionFactory(
      descriptors.customerUpdateCategoryDeprecated
    ),
    /** Delete a customer category. */
    deleteCategoryDeprecated: this.requestFunctionFactory(
      descriptors.customerDeleteCategoryDeprecated
    ),
    /** Get a customer category. */
    getCustomerCategory: this.requestFunctionFactory(
      descriptors.customerGetCustomerCategory
    ),
    /** Update a customer category. */
    updateCategory: this.requestFunctionFactory(
      descriptors.customerUpdateCategory
    ),
    /** Delete a customer category. */
    deleteCategory: this.requestFunctionFactory(
      descriptors.customerDeleteCategory
    ),
    /** Get a CustomerInvite. */
    getCustomerInvite: this.requestFunctionFactory(
      descriptors.customerGetCustomerInvite
    ),
    /** Delete a CustomerInvite. */
    deleteCustomerInvite: this.requestFunctionFactory(
      descriptors.customerDeleteCustomerInvite
    ),
    /** Get a CustomerMembership. */
    getCustomerMembership: this.requestFunctionFactory(
      descriptors.customerGetCustomerMembership
    ),
    /** Delete a CustomerMembership. */
    deleteCustomerMembership: this.requestFunctionFactory(
      descriptors.customerDeleteCustomerMembership
    ),
    /** Update a CustomerMembership. */
    updateCustomerMembership: this.requestFunctionFactory(
      descriptors.customerUpdateCustomerMembership
    ),
    /** Get a customer profile. */
    getCustomer: this.requestFunctionFactory(descriptors.customerGetCustomer),
    /** Update a customer profile. */
    updateCustomer: this.requestFunctionFactory(
      descriptors.customerUpdateCustomer
    ),
    /** Delete a customer profile. */
    deleteCustomer: this.requestFunctionFactory(
      descriptors.customerDeleteCustomer
    ),
    /** Update a note of the customer profile. */
    updateNote: this.requestFunctionFactory(descriptors.customerUpdateNote),
    /** Delete a note from customer profile. */
    deleteNote: this.requestFunctionFactory(descriptors.customerDeleteNote),
    /** Get a CustomerInvite by token. */
    getCustomerTokenInvite: this.requestFunctionFactory(
      descriptors.customerGetCustomerTokenInvite
    ),
    /** Check if the customer profile has a valid contract partner configured. */
    isCustomerLegallyCompetent: this.requestFunctionFactory(
      descriptors.customerIsCustomerLegallyCompetent
    ),
    /** Leave a Customer. */
    leaveCustomer: this.requestFunctionFactory(
      descriptors.customerLeaveCustomer
    ),
    /** List all CustomerInvites for the executing user. */
    listCustomerInvites: this.requestFunctionFactory(
      descriptors.customerListCustomerInvites
    ),
    /** List all CustomerMemberships for the executing user. */
    listCustomerMemberships: this.requestFunctionFactory(
      descriptors.customerListCustomerMemberships
    ),
    /** List all invites for a Customer. */
    listInvitesForCustomer: this.requestFunctionFactory(
      descriptors.customerListInvitesForCustomer
    ),
    /** List all memberships belonging to a Customer. */
    listMembershipsForCustomer: this.requestFunctionFactory(
      descriptors.customerListMembershipsForCustomer
    ),
    /** Request a new avatar upload for the customer profile. */
    requestAvatarUpload: this.requestFunctionFactory(
      descriptors.customerRequestAvatarUpload
    ),
    /** Remove the avatar picture of the customer profile. */
    removeAvatar: this.requestFunctionFactory(descriptors.customerRemoveAvatar),
    /** Resend the mail for a CustomerInvite. */
    resendCustomerInviteMail: this.requestFunctionFactory(
      descriptors.customerResendCustomerInviteMail
    ),
    /** Accept a CustomerInvite. */
    deprecatedCustomerAcceptCustomerInvite: this.requestFunctionFactory(
      descriptors.deprecatedCustomerAcceptCustomerInvite
    ),
    /** Accept a CustomerInvite via a token. */
    deprecatedCustomerAcceptCustomerInviteWithToken:
      this.requestFunctionFactory(
        descriptors.deprecatedCustomerAcceptCustomerInviteWithToken
      ),
    /** Update a CustomerMembership. */
    deprecatedCustomerChangeCustomerMembership: this.requestFunctionFactory(
      descriptors.deprecatedCustomerChangeCustomerMembership
    ),
    /** Delete a CustomerMembership. */
    deprecatedCustomerDeleteCustomerMembership: this.requestFunctionFactory(
      descriptors.deprecatedCustomerDeleteCustomerMembership
    ),
    /** Create a CustomerInvite. */
    deprecatedCustomerCreateCustomerInvite: this.requestFunctionFactory(
      descriptors.deprecatedCustomerCreateCustomerInvite
    ),
    /** Decline a CustomerInvite. */
    deprecatedCustomerDeclineCustomerInvite: this.requestFunctionFactory(
      descriptors.deprecatedCustomerDeclineCustomerInvite
    ),
    /** Get a CustomerInvite. */
    deprecatedCustomerGetCustomerInviteSpecific: this.requestFunctionFactory(
      descriptors.deprecatedCustomerGetCustomerInviteSpecific
    ),
    /** Get a CustomerMembership. */
    deprecatedCustomerGetCustomerMembershipSpecific:
      this.requestFunctionFactory(
        descriptors.deprecatedCustomerGetCustomerMembershipSpecific
      ),
    /** Leave a Customer. */
    deprecatedCustomerLeaveCustomer: this.requestFunctionFactory(
      descriptors.deprecatedCustomerLeaveCustomer
    ),
    /** List all CustomerMemberships for the executing user. */
    deprecatedCustomerListCustomerMembershipsForUser:
      this.requestFunctionFactory(
        descriptors.deprecatedCustomerListCustomerMembershipsForUser
      ),
    /** List all invites for a Customer. */
    deprecatedCustomerListInvitesForCustomer: this.requestFunctionFactory(
      descriptors.deprecatedCustomerListInvitesForCustomer
    ),
    /** List all memberships belonging to a Customer. */
    deprecatedCustomerListMembershipsForCustomer: this.requestFunctionFactory(
      descriptors.deprecatedCustomerListMembershipsForCustomer
    ),
    /** List all CustomerInvites for the executing user. */
    deprecatedCustomerListOwnCustomerInvites: this.requestFunctionFactory(
      descriptors.deprecatedCustomerListOwnCustomerInvites
    ),
    /** Resend the mail for a CustomerInvite. */
    deprecatedCustomerResendCustomerInviteMail: this.requestFunctionFactory(
      descriptors.deprecatedCustomerResendCustomerInviteMail
    ),
    /** Revoke a CustomerInvite. */
    deprecatedCustomerRevokeCustomerInvite: this.requestFunctionFactory(
      descriptors.deprecatedCustomerRevokeCustomerInvite
    ),
    /** Update a CustomerMembership. */
    deprecatedCustomerUpdateCustomerMembership: this.requestFunctionFactory(
      descriptors.deprecatedCustomerUpdateCustomerMembership
    ),
  };

  /** The database API allows you to manage your databases, like MySQL and Redis databases. */
  public readonly database = {
    /** List MySQLDatabases belonging to a Project. */
    listMysqlDatabases: this.requestFunctionFactory(
      descriptors.databaseListMysqlDatabases
    ),
    /** Create a MySQLDatabase with an optional MySQLUser */
    createMysqlDatabase: this.requestFunctionFactory(
      descriptors.databaseCreateMysqlDatabase
    ),
    /** List MySQLUsers belonging to a database. */
    listMysqlUsers: this.requestFunctionFactory(
      descriptors.databaseListMysqlUsers
    ),
    /** Create a MySQLUser. */
    createMysqlUser: this.requestFunctionFactory(
      descriptors.databaseCreateMysqlUser
    ),
    /** List RedisDatabases belonging to a project. */
    listRedisDatabases: this.requestFunctionFactory(
      descriptors.databaseListRedisDatabases
    ),
    /** Create a RedisDatabase. */
    createRedisDatabase: this.requestFunctionFactory(
      descriptors.databaseCreateRedisDatabase
    ),
    /** Get a MySQLDatabase. */
    getMysqlDatabase: this.requestFunctionFactory(
      descriptors.databaseGetMysqlDatabase
    ),
    /** Delete a MySQLDatabase. */
    deleteMysqlDatabase: this.requestFunctionFactory(
      descriptors.databaseDeleteMysqlDatabase
    ),
    /** Get a MySQLUser. */
    getMysqlUser: this.requestFunctionFactory(descriptors.databaseGetMysqlUser),
    /** Update a MySQLUser. */
    updateMysqlUser: this.requestFunctionFactory(
      descriptors.databaseUpdateMysqlUser
    ),
    /** Delete a MySQLUser. */
    deleteMysqlUser: this.requestFunctionFactory(
      descriptors.databaseDeleteMysqlUser
    ),
    /** Get a RedisDatabase. */
    getRedisDatabase: this.requestFunctionFactory(
      descriptors.databaseGetRedisDatabase
    ),
    /** Delete a RedisDatabase. */
    deleteRedisDatabase: this.requestFunctionFactory(
      descriptors.databaseDeleteRedisDatabase
    ),
    /** Disable a MySQLUser. */
    disableMysqlUser: this.requestFunctionFactory(
      descriptors.databaseDisableMysqlUser
    ),
    /** Enable a MySQLUser. */
    enableMysqlUser: this.requestFunctionFactory(
      descriptors.databaseEnableMysqlUser
    ),
    /** Get a MySQLUser's PhpMyAdmin-URL. */
    getMysqlUserPhpMyAdminUrl: this.requestFunctionFactory(
      descriptors.databaseGetMysqlUserPhpMyAdminUrl
    ),
    /** List available MySQL character sets and collations, optionally filtered by a MySQLVersion. */
    listMysqlCharsets: this.requestFunctionFactory(
      descriptors.databaseListMysqlCharsets
    ),
    /** List available MySQLVersions. */
    listMysqlVersions: this.requestFunctionFactory(
      descriptors.databaseListMysqlVersions
    ),
    /** List available Redis versions. */
    listRedisVersions: this.requestFunctionFactory(
      descriptors.databaseListRedisVersions
    ),
    /** Update a MySQLDatabase's default character settings. */
    deprecatedDatabaseUpdateMysqlDatabaseDefaultCharset:
      this.requestFunctionFactory(
        descriptors.deprecatedDatabaseUpdateMysqlDatabaseDefaultCharset
      ),
    /** Update a MySQLDatabase's default character settings. */
    updateMysqlDatabaseDefaultCharset: this.requestFunctionFactory(
      descriptors.databaseUpdateMysqlDatabaseDefaultCharset
    ),
    /** Update a MySQLDatabase's description. */
    deprecatedDatabaseUpdateMysqlDatabaseDescription:
      this.requestFunctionFactory(
        descriptors.deprecatedDatabaseUpdateMysqlDatabaseDescription
      ),
    /** Update a MySQLDatabase's description. */
    updateMysqlDatabaseDescription: this.requestFunctionFactory(
      descriptors.databaseUpdateMysqlDatabaseDescription
    ),
    /** Update a MySQLUser's password. */
    updateMysqlUserPassword: this.requestFunctionFactory(
      descriptors.databaseUpdateMysqlUserPassword
    ),
    /** Update a RedisDatabase's description. */
    deprecatedDatabaseUpdateRedisDatabaseDescription:
      this.requestFunctionFactory(
        descriptors.deprecatedDatabaseUpdateRedisDatabaseDescription
      ),
    /** Update a RedisDatabase's description. */
    updateRedisDatabaseDescription: this.requestFunctionFactory(
      descriptors.databaseUpdateRedisDatabaseDescription
    ),
    /** List MySQLDatabases belonging to a Project. */
    deprecatedDatabaseListMysqlDatabases: this.requestFunctionFactory(
      descriptors.deprecatedDatabaseListMysqlDatabases
    ),
    /** Create a MySQLDatabase. */
    deprecatedDatabaseCreateMysqlDatabase: this.requestFunctionFactory(
      descriptors.deprecatedDatabaseCreateMysqlDatabase
    ),
    /** Create a MySQLDatabase with User. */
    deprecatedDatabaseCreateMysqlDatabaseWithUser: this.requestFunctionFactory(
      descriptors.deprecatedDatabaseCreateMysqlDatabaseWithUser
    ),
    /** List RedisDatabases belonging to a project. */
    deprecatedDatabaseListRedisDatabases: this.requestFunctionFactory(
      descriptors.deprecatedDatabaseListRedisDatabases
    ),
    /** Create a RedisDatabase. */
    deprecatedDatabaseCreateRedisDatabase: this.requestFunctionFactory(
      descriptors.deprecatedDatabaseCreateRedisDatabase
    ),
    /** Get a MySQLUser. */
    deprecatedDatabaseGetMysqlUser: this.requestFunctionFactory(
      descriptors.deprecatedDatabaseGetMysqlUser
    ),
    /** Update a MySQLUser. */
    deprecatedDatabaseUpdateMysqlUser: this.requestFunctionFactory(
      descriptors.deprecatedDatabaseUpdateMysqlUser
    ),
    /** Delete a MySQLUser. */
    deprecatedDatabaseDeleteMysqlUser: this.requestFunctionFactory(
      descriptors.deprecatedDatabaseDeleteMysqlUser
    ),
    /** Disable a MySQLUser. */
    deprecatedDatabaseDisableMysqlUser: this.requestFunctionFactory(
      descriptors.deprecatedDatabaseDisableMysqlUser
    ),
    /** Enable a MySQLUser. */
    deprecatedDatabaseEnableMysqlUser: this.requestFunctionFactory(
      descriptors.deprecatedDatabaseEnableMysqlUser
    ),
    /** Get a MySQLUser's PhpMyAdmin-URL. */
    deprecatedDatabaseGetMysqlUserPhpMyAdminUrl: this.requestFunctionFactory(
      descriptors.deprecatedDatabaseGetMysqlUserPhpMyAdminUrl
    ),
    /** List available MySQL character sets and collations for a MySQLVersion. */
    deprecatedDatabaseListMysqlCharsets: this.requestFunctionFactory(
      descriptors.deprecatedDatabaseListMysqlCharsets
    ),
    /** List available MySQLVersions for a Project. */
    deprecatedDatabaseListMysqlVersions: this.requestFunctionFactory(
      descriptors.deprecatedDatabaseListMysqlVersions
    ),
    /** List available Redis versions for a project. */
    deprecatedDatabaseListRedisVersions: this.requestFunctionFactory(
      descriptors.deprecatedDatabaseListRedisVersions
    ),
    /** Update a MySQLUser's password. */
    deprecatedDatabaseSetMysqlUserPassword: this.requestFunctionFactory(
      descriptors.deprecatedDatabaseSetMysqlUserPassword
    ),
    /** Update a MySQLUser's password. */
    deprecatedDatabaseUpdateMysqlUserPassword: this.requestFunctionFactory(
      descriptors.deprecatedDatabaseUpdateMysqlUserPassword
    ),
  };

  /** The membership API allows you to manage memberships and invites. */
  public readonly membership = {
    /** Accept an invite. */
    deprecatedMembershipAcceptInvite: this.requestFunctionFactory(
      descriptors.deprecatedMembershipAcceptInvite
    ),
    /** Decline an invite. */
    deprecatedMembershipDeclineInvite: this.requestFunctionFactory(
      descriptors.deprecatedMembershipDeclineInvite
    ),
    /** Get a membership */
    deprecatedMembershipGetMembership: this.requestFunctionFactory(
      descriptors.deprecatedMembershipGetMembership
    ),
    /** Delete a membership. */
    deprecatedMembershipDeleteMembership: this.requestFunctionFactory(
      descriptors.deprecatedMembershipDeleteMembership
    ),
    /** Get an invite. */
    deprecatedMembershipGetInvite: this.requestFunctionFactory(
      descriptors.deprecatedMembershipGetInvite
    ),
    /** Leave a membership. */
    deprecatedMembershipLeaveMembership: this.requestFunctionFactory(
      descriptors.deprecatedMembershipLeaveMembership
    ),
    /** List invites for the user. */
    deprecatedMembershipListInvites: this.requestFunctionFactory(
      descriptors.deprecatedMembershipListInvites
    ),
    /** List all memberships for the user. */
    deprecatedMembershipListMemberships: this.requestFunctionFactory(
      descriptors.deprecatedMembershipListMemberships
    ),
    /** Resend the mail for an invite. */
    deprecatedMembershipResendInviteMail: this.requestFunctionFactory(
      descriptors.deprecatedMembershipResendInviteMail
    ),
    /** Revoke an invite. */
    deprecatedMembershipRevokeInvite: this.requestFunctionFactory(
      descriptors.deprecatedMembershipRevokeInvite
    ),
  };

  /** The project API allows you to manage your projects, and also any kinds of user memberships concerning these projects. */
  public readonly project = {
    /** Request a PlacementGroup avatar upload. */
    deprecatedPlacementGroupPlacementgroupAvatarRequestUpload:
      this.requestFunctionFactory(
        descriptors.deprecatedPlacementGroupPlacementgroupAvatarRequestUpload
      ),
    /** Delete a PlacementGroup's avatar. */
    deprecatedPlacementGroupPlacementgroupAvatarRemove:
      this.requestFunctionFactory(
        descriptors.deprecatedPlacementGroupPlacementgroupAvatarRemove
      ),
    /** Get a PlacementGroup. */
    deprecatedPlacementGroupPlacementgroupDetails: this.requestFunctionFactory(
      descriptors.deprecatedPlacementGroupPlacementgroupDetails
    ),
    /** List PlacementGroups for an Organization or User. */
    deprecatedPlacementGroupPlacementgroupList: this.requestFunctionFactory(
      descriptors.deprecatedPlacementGroupPlacementgroupList
    ),
    /** Update a PlacementGroup's description. */
    deprecatedPlacementGroupPlacementgroupUpdateDescription:
      this.requestFunctionFactory(
        descriptors.deprecatedPlacementGroupPlacementgroupUpdateDescription
      ),
    /** Accept a ProjectInvite. */
    deprecatedProjectAcceptProjectInvite: this.requestFunctionFactory(
      descriptors.deprecatedProjectAcceptProjectInvite
    ),
    /** Accept a ProjectInvite via a token. */
    deprecatedProjectAcceptProjectInviteWithToken: this.requestFunctionFactory(
      descriptors.deprecatedProjectAcceptProjectInviteWithToken
    ),
    /** Update a ProjectMembership. */
    deprecatedProjectChangeProjectMembership: this.requestFunctionFactory(
      descriptors.deprecatedProjectChangeProjectMembership
    ),
    /** Delete a ProjectMembership. */
    deprecatedProjectDeleteProjectMembership: this.requestFunctionFactory(
      descriptors.deprecatedProjectDeleteProjectMembership
    ),
    /** Create a ProjectInvite. */
    deprecatedProjectCreateProjectInvite: this.requestFunctionFactory(
      descriptors.deprecatedProjectCreateProjectInvite
    ),
    /** Create a Project belonging to a PlacementGroup. */
    deprecatedProjectCreateSubproject: this.requestFunctionFactory(
      descriptors.deprecatedProjectCreateSubproject
    ),
    /** Decline a ProjectInvite. */
    deprecatedProjectDeclineProjectInvite: this.requestFunctionFactory(
      descriptors.deprecatedProjectDeclineProjectInvite
    ),
    /** Get a ProjectInvite. */
    deprecatedProjectGetProjectInviteSpecific: this.requestFunctionFactory(
      descriptors.deprecatedProjectGetProjectInviteSpecific
    ),
    /** Get a ProjectMembership */
    deprecatedProjectGetProjectMembershipSpecific: this.requestFunctionFactory(
      descriptors.deprecatedProjectGetProjectMembershipSpecific
    ),
    /** Leave a Project. */
    deprecatedProjectLeaveProject: this.requestFunctionFactory(
      descriptors.deprecatedProjectLeaveProject
    ),
    /** List all invites belonging to a Project. */
    deprecatedProjectListInvitesForProject: this.requestFunctionFactory(
      descriptors.deprecatedProjectListInvitesForProject
    ),
    /** List all memberships for a Project. */
    deprecatedProjectListMembershipsForProject: this.requestFunctionFactory(
      descriptors.deprecatedProjectListMembershipsForProject
    ),
    /** List all ProjectInvites for the executing user. */
    deprecatedProjectListOwnProjectInvites: this.requestFunctionFactory(
      descriptors.deprecatedProjectListOwnProjectInvites
    ),
    /** List ProjectMemberships belonging to the executing user. */
    deprecatedProjectListProjectMembershipsForUser: this.requestFunctionFactory(
      descriptors.deprecatedProjectListProjectMembershipsForUser
    ),
    /** Resend the mail for a ProjectInvite. */
    deprecatedProjectResendProjectInviteMail: this.requestFunctionFactory(
      descriptors.deprecatedProjectResendProjectInviteMail
    ),
    /** Revoke a ProjectInvite. */
    deprecatedProjectRevokeProjectInvite: this.requestFunctionFactory(
      descriptors.deprecatedProjectRevokeProjectInvite
    ),
    /** Update a Project's description. */
    deprecatedProjectUpdateDescription: this.requestFunctionFactory(
      descriptors.deprecatedProjectUpdateDescription
    ),
    /** Update a Project's description. */
    updateProjectDescription: this.requestFunctionFactory(
      descriptors.projectUpdateProjectDescription
    ),
    /** Update a ProjectMembership. */
    deprecatedProjectUpdateProjectMembership: this.requestFunctionFactory(
      descriptors.deprecatedProjectUpdateProjectMembership
    ),
    /** Accept a ProjectInvite. */
    acceptProjectInvite: this.requestFunctionFactory(
      descriptors.projectAcceptProjectInvite
    ),
    /** Create a ProjectInvite. */
    createProjectInvite: this.requestFunctionFactory(
      descriptors.projectCreateProjectInvite
    ),
    /** Create a Project belonging to a Server. */
    createProject: this.requestFunctionFactory(
      descriptors.projectCreateProject
    ),
    /** Decline a ProjectInvite. */
    declineProjectInvite: this.requestFunctionFactory(
      descriptors.projectDeclineProjectInvite
    ),
    /** Request a Project avatar upload. */
    requestProjectAvatarUpload: this.requestFunctionFactory(
      descriptors.projectRequestProjectAvatarUpload
    ),
    /** Delete a Project's avatar. */
    deleteProjectAvatar: this.requestFunctionFactory(
      descriptors.projectDeleteProjectAvatar
    ),
    /** Get a ProjectInvite. */
    getProjectInvite: this.requestFunctionFactory(
      descriptors.projectGetProjectInvite
    ),
    /** Delete a ProjectInvite. */
    deleteProjectInvite: this.requestFunctionFactory(
      descriptors.projectDeleteProjectInvite
    ),
    /** Get a ProjectMembership */
    getProjectMembership: this.requestFunctionFactory(
      descriptors.projectGetProjectMembership
    ),
    /** Delete a ProjectMembership. */
    deleteProjectMembership: this.requestFunctionFactory(
      descriptors.projectDeleteProjectMembership
    ),
    /** Update a ProjectMembership. */
    updateProjectMembership: this.requestFunctionFactory(
      descriptors.projectUpdateProjectMembership
    ),
    /** Delete a Project. */
    deleteProject: this.requestFunctionFactory(
      descriptors.projectDeleteProject
    ),
    /** Request a Server avatar upload. */
    requestServerAvatarUpload: this.requestFunctionFactory(
      descriptors.projectRequestServerAvatarUpload
    ),
    /** Delete a Server's avatar. */
    deleteServerAvatar: this.requestFunctionFactory(
      descriptors.projectDeleteServerAvatar
    ),
    /** Get the executing user's membership in a Project. */
    getOwnMembershipForProject: this.requestFunctionFactory(
      descriptors.projectGetOwnMembershipForProject
    ),
    /** Get a ProjectInvite by token. */
    getProjectTokenInvite: this.requestFunctionFactory(
      descriptors.projectGetProjectTokenInvite
    ),
    /** Get a Project. */
    getProject: this.requestFunctionFactory(descriptors.projectGetProject),
    /** Get a Server. */
    getServer: this.requestFunctionFactory(descriptors.projectGetServer),
    /** Leave a Project. */
    leaveProject: this.requestFunctionFactory(descriptors.projectLeaveProject),
    /** List all invites belonging to a Project. */
    listInvitesForProject: this.requestFunctionFactory(
      descriptors.projectListInvitesForProject
    ),
    /** List all memberships for a Project. */
    listMembershipsForProject: this.requestFunctionFactory(
      descriptors.projectListMembershipsForProject
    ),
    /** List all ProjectInvites for the executing user. */
    listProjectInvites: this.requestFunctionFactory(
      descriptors.projectListProjectInvites
    ),
    /** List ProjectMemberships belonging to the executing user. */
    listProjectMemberships: this.requestFunctionFactory(
      descriptors.projectListProjectMemberships
    ),
    /** List Project's for an Organization or Server. */
    listProjects: this.requestFunctionFactory(descriptors.projectListProjects),
    /** List Servers for an Organization or User. */
    listServers: this.requestFunctionFactory(descriptors.projectListServers),
    /** Resend the mail for a ProjectInvite. */
    resendProjectInviteMail: this.requestFunctionFactory(
      descriptors.projectResendProjectInviteMail
    ),
    /** Update a Servers's description. */
    updateServerDescription: this.requestFunctionFactory(
      descriptors.projectUpdateServerDescription
    ),
  };

  /** The domain API allows you to manage your domains, DNS records and ingress resources. */
  public readonly domain = {
    /** updates a-records for a specific zone */
    dnsRecordAsetCustom: this.requestFunctionFactory(
      descriptors.dnsRecordAsetCustom
    ),
    /** set a-records managed by ingress for a specific zone */
    dnsRecordAsetManagedByIngress: this.requestFunctionFactory(
      descriptors.dnsRecordAsetManagedByIngress
    ),
    /** updates cname-record for a specific zone */
    dnsRecordCnameSet: this.requestFunctionFactory(
      descriptors.dnsRecordCnameSet
    ),
    /** updates mx-records for a specific zone */
    dnsRecordMxSetCustom: this.requestFunctionFactory(
      descriptors.dnsRecordMxSetCustom
    ),
    /** sets mx-records to managed for a specific zone */
    dnsRecordMxSetManaged: this.requestFunctionFactory(
      descriptors.dnsRecordMxSetManaged
    ),
    /** updates txt-records for a specific zone */
    dnsRecordTxtSet: this.requestFunctionFactory(descriptors.dnsRecordTxtSet),
    /** gets a specific zone */
    dnsZoneGetSpecific: this.requestFunctionFactory(
      descriptors.dnsZoneGetSpecific
    ),
    /** gets all dns zones by project id */
    dnsZonesForProject: this.requestFunctionFactory(
      descriptors.dnsZonesForProject
    ),
    /** Abort a declare process. */
    serviceAbortDeclareProcess: this.requestFunctionFactory(
      descriptors.domainServiceAbortDeclareProcess
    ),
    /** Change the ownerC of a domain. */
    serviceChangeOwnercOfDomain: this.requestFunctionFactory(
      descriptors.domainServiceChangeOwnercOfDomain
    ),
    /** Change the Project relation of a Domain. */
    serviceChangeProjectOfDomain: this.requestFunctionFactory(
      descriptors.domainServiceChangeProjectOfDomain
    ),
    /** Check if a Domain is available to register. */
    serviceCheckDomainAvailability: this.requestFunctionFactory(
      descriptors.domainServiceCheckDomainAvailability
    ),
    /** Create an AuthCode for a Domains transfer out process. */
    serviceCreateAuthcodeForDomain: this.requestFunctionFactory(
      descriptors.domainServiceCreateAuthcodeForDomain
    ),
    /** Create an AuthCode2. */
    serviceCreateAuthcode2ForDomain: this.requestFunctionFactory(
      descriptors.domainServiceCreateAuthcode2ForDomain
    ),
    /** Change all nameservers of a Domain. */
    serviceDeclareNameservers: this.requestFunctionFactory(
      descriptors.domainServiceDeclareNameservers
    ),
    /** Update an AuthCode. */
    serviceDeclareProcessChangeAuthcode: this.requestFunctionFactory(
      descriptors.domainServiceDeclareProcessChangeAuthcode
    ),
    /** Update a Domain's OwnerC handle. */
    serviceDeclareProcessChangeHandles: this.requestFunctionFactory(
      descriptors.domainServiceDeclareProcessChangeHandles
    ),
    /** Get a Domain. */
    serviceGetDomain: this.requestFunctionFactory(
      descriptors.domainServiceGetDomain
    ),
    /** Delete a Domain. */
    serviceDeleteDomain: this.requestFunctionFactory(
      descriptors.domainServiceDeleteDomain
    ),
    /** Get a HandleSchema. */
    serviceGetHandleFields: this.requestFunctionFactory(
      descriptors.domainServiceGetHandleFields
    ),
    /** Get a domain ownership. */
    serviceGetSpecificDomainOwnership: this.requestFunctionFactory(
      descriptors.domainServiceGetSpecificDomainOwnership
    ),
    /** Verify a domain ownership. */
    serviceVerifyDomainOwnership: this.requestFunctionFactory(
      descriptors.domainServiceVerifyDomainOwnership
    ),
    /** Get a toplevel domain. */
    serviceGetToplevelDomain: this.requestFunctionFactory(
      descriptors.domainServiceGetToplevelDomain
    ),
    /** List all domain ownerships of a project. */
    serviceListDomainOwnerships: this.requestFunctionFactory(
      descriptors.domainServiceListDomainOwnerships
    ),
    /** List Domains belonging to a Project. */
    serviceListDomains: this.requestFunctionFactory(
      descriptors.domainServiceListDomains
    ),
    /** List all supported toplevel domains. */
    serviceListToplevelDomains: this.requestFunctionFactory(
      descriptors.domainServiceListToplevelDomains
    ),
    /** Resend a domain email. */
    serviceResendDomainEmail: this.requestFunctionFactory(
      descriptors.domainServiceResendDomainEmail
    ),
    /** Create an Ingress. */
    ingressServiceCreate: this.requestFunctionFactory(
      descriptors.ingressServiceCreate
    ),
    /** Get an Ingress. */
    ingressServiceGetSpecific: this.requestFunctionFactory(
      descriptors.ingressServiceGetSpecific
    ),
    /** Delete an Ingress. */
    ingressServiceDelete: this.requestFunctionFactory(
      descriptors.ingressServiceDelete
    ),
    /** List Ingresses belonging to a project. */
    ingressServiceList: this.requestFunctionFactory(
      descriptors.ingressServiceList
    ),
    /** Update an Ingresses paths. */
    ingressServicePaths: this.requestFunctionFactory(
      descriptors.ingressServicePaths
    ),
    /** Update an Ingresses tls settings. */
    ingressServiceTls: this.requestFunctionFactory(
      descriptors.ingressServiceTls
    ),
  };

  /** The file API allows you to manage your files, for example for conversations attachments and avatar uploads. */
  public readonly file = {
    /** Create a File. */
    createFile: this.requestFunctionFactory(descriptors.fileCreateFile),
    /** Get a File's meta. */
    getFileMeta: this.requestFunctionFactory(descriptors.fileGetFileMeta),
    /** Get a Token's upload rules. */
    getFileTokenRules: this.requestFunctionFactory(
      descriptors.fileGetFileTokenRules
    ),
    /** Get a Type's upload rules. */
    getFileTypeRules: this.requestFunctionFactory(
      descriptors.fileGetFileTypeRules
    ),
    /** Get a File. */
    getFile: this.requestFunctionFactory(descriptors.fileGetFile),
  };

  /** The mail API allows you to manage your mail accounts. */
  public readonly mail = {
    /** Get all deliveryboxes by project ID */
    serviceDeliveryboxList: this.requestFunctionFactory(
      descriptors.mailServiceDeliveryboxList
    ),
    /** Create a new deliverybox */
    serviceDeliveryboxCreate: this.requestFunctionFactory(
      descriptors.mailServiceDeliveryboxCreate
    ),
    /** Get a specific deliverybox */
    serviceDeliveryboxGetSpecific: this.requestFunctionFactory(
      descriptors.mailServiceDeliveryboxGetSpecific
    ),
    /** Delete a specific deliverybox */
    serviceDeliveryboxDelete: this.requestFunctionFactory(
      descriptors.mailServiceDeliveryboxDelete
    ),
    /** Update the description of an deliverybox */
    serviceDeliveryboxUpdateDescription: this.requestFunctionFactory(
      descriptors.mailServiceDeliveryboxUpdateDescription
    ),
    /** Update the password for a specific deliverybox */
    serviceDeliveryboxUpdatePassword: this.requestFunctionFactory(
      descriptors.mailServiceDeliveryboxUpdatePassword
    ),
    /** Get all mail addresses for a project ID */
    serviceMailaddressList: this.requestFunctionFactory(
      descriptors.mailServiceMailaddressList
    ),
    /** Create a new mail address */
    serviceMailaddressCreate: this.requestFunctionFactory(
      descriptors.mailServiceMailaddressCreate
    ),
    /** Get a specific mail address */
    serviceMailaddressGetSpecific: this.requestFunctionFactory(
      descriptors.mailServiceMailaddressGetSpecific
    ),
    /** Delete a specific mail address */
    serviceMailaddressDelete: this.requestFunctionFactory(
      descriptors.mailServiceMailaddressDelete
    ),
    /** Update mail-address */
    serviceMailaddressUpdateAddress: this.requestFunctionFactory(
      descriptors.mailServiceMailaddressUpdateAddress
    ),
    /** Update the auto responder of a mail address */
    serviceMailaddressUpdateAutoresponder: this.requestFunctionFactory(
      descriptors.mailServiceMailaddressUpdateAutoresponder
    ),
    /** Enable or disable the catchAll flag for a specific mail address */
    serviceMailaddressUpdateCatchall: this.requestFunctionFactory(
      descriptors.mailServiceMailaddressUpdateCatchall
    ),
    /** Update the addresses an email is forwarded to */
    serviceMailaddressUpdateForwardaddresses: this.requestFunctionFactory(
      descriptors.mailServiceMailaddressUpdateForwardaddresses
    ),
    /** Update the password for a specific mail address */
    serviceMailaddressUpdatePassword: this.requestFunctionFactory(
      descriptors.mailServiceMailaddressUpdatePassword
    ),
    /** Update the quota of a mailbox */
    serviceMailaddressUpdateQuota: this.requestFunctionFactory(
      descriptors.mailServiceMailaddressUpdateQuota
    ),
    /** Update the spamprotection of a mailbox */
    serviceMailaddressUpdateSpamprotection: this.requestFunctionFactory(
      descriptors.mailServiceMailaddressUpdateSpamprotection
    ),
    /** Get settings for a given project ID */
    serviceProjectsettingGetSpecific: this.requestFunctionFactory(
      descriptors.mailServiceProjectsettingGetSpecific
    ),
    /** Update blacklist for a given project ID */
    serviceProjectsettingUpdateBlacklist: this.requestFunctionFactory(
      descriptors.mailServiceProjectsettingUpdateBlacklist
    ),
    /** Update whitelist for a given project ID */
    serviceProjectsettingUpdateWhitelist: this.requestFunctionFactory(
      descriptors.mailServiceProjectsettingUpdateWhitelist
    ),
  };

  /** The notification API allows you to manage your notifications. */
  public readonly notification = {
    /** getting the subscription status of the subscription */
    newsletterGetInfo: this.requestFunctionFactory(
      descriptors.newsletterGetInfo
    ),
    /** unsubscribe a user from the mStudio newsletter */
    newsletterUnsubscribeUser: this.requestFunctionFactory(
      descriptors.newsletterUnsubscribeUser
    ),
    /** subscribe a user to the mStudio newsletter */
    newsletterSubscribeUser: this.requestFunctionFactory(
      descriptors.newsletterSubscribeUser
    ),
    /** Get the counts for unread notifications of the user. */
    scountUnreadNotifications: this.requestFunctionFactory(
      descriptors.notificationsCountUnreadNotifications
    ),
    /** List all unread notifications */
    slistNotifications: this.requestFunctionFactory(
      descriptors.notificationsListNotifications
    ),
    /** Mark all notifications as read. */
    sreadAllNotifications: this.requestFunctionFactory(
      descriptors.notificationsReadAllNotifications
    ),
    /** Mark notification as read. */
    sreadNotification: this.requestFunctionFactory(
      descriptors.notificationsReadNotification
    ),
  };

  /** The filesystem API allows you to directly access the filesystem of your project. */
  public readonly projectFileSystem = {
    /** List the directories of a Project. */
    getDirectories: this.requestFunctionFactory(
      descriptors.projectFileSystemGetDirectories
    ),
    /** Get a Project directory filesystem usage. */
    getDiskUsage: this.requestFunctionFactory(
      descriptors.projectFileSystemGetDiskUsage
    ),
    /** Get a Project file's content. */
    getFileContent: this.requestFunctionFactory(
      descriptors.projectFileSystemGetFileContent
    ),
    /** Get a Project's file/filesystem authorization token. */
    getJwt: this.requestFunctionFactory(descriptors.projectFileSystemGetJwt),
    /** Get a Project file's information. */
    listFiles: this.requestFunctionFactory(
      descriptors.projectFileSystemListFiles
    ),
  };

  /** The user API allows you to manage your own user and access information of other users that might be visible to you. */
  public readonly user = {
    /** List all ApiTokens of the user */
    signupApiApiTokenList: this.requestFunctionFactory(
      descriptors.signupApiApiTokenList
    ),
    /** Store a new ApiToken */
    signupApiApiTokenCreate: this.requestFunctionFactory(
      descriptors.signupApiApiTokenCreate
    ),
    /** Get a specific ApiToken */
    signupApiApiTokenGet: this.requestFunctionFactory(
      descriptors.signupApiApiTokenGet
    ),
    /** Update an existing `ApiToken` */
    signupApiApiTokenEdit: this.requestFunctionFactory(
      descriptors.signupApiApiTokenEdit
    ),
    /** Deletes an ApiToken */
    signupApiApiTokenDelete: this.requestFunctionFactory(
      descriptors.signupApiApiTokenDelete
    ),
    /** Authenticate yourself to get an access token. */
    signupApiAuthenticate: this.requestFunctionFactory(
      descriptors.signupApiAuthenticate
    ),
    /** Authenticate yourself against your legacy account to migrate it with the '/registration'-Route */
    signupApiAuthenticateLegacy: this.requestFunctionFactory(
      descriptors.signupApiAuthenticateLegacy
    ),
    /** Validate your second factor. */
    signupApiAuthenticateMfa: this.requestFunctionFactory(
      descriptors.signupApiAuthenticateMfa
    ),
    /** Request a new avatar upload */
    signupApiAvatarRequestUpload: this.requestFunctionFactory(
      descriptors.signupApiAvatarRequestUpload
    ),
    /** Remove avatar */
    signupApiAvatarRemove: this.requestFunctionFactory(
      descriptors.signupApiAvatarRemove
    ),
    /** Get your primary verified email address */
    signupApiEmailGet: this.requestFunctionFactory(
      descriptors.signupApiEmailGet
    ),
    /** Change your email */
    signupApiEmailChange: this.requestFunctionFactory(
      descriptors.signupApiEmailChange
    ),
    /** Resend the email address verification email */
    signupApiEmailResend: this.requestFunctionFactory(
      descriptors.signupApiEmailResend
    ),
    /** Verify an added email address */
    signupApiEmailVerify: this.requestFunctionFactory(
      descriptors.signupApiEmailVerify
    ),
    /** Terminate session and invalidate access token */
    signupApiLogout: this.requestFunctionFactory(descriptors.signupApiLogout),
    /** Confirm Multi Factor Authentication */
    signupApiMfaConfirm: this.requestFunctionFactory(
      descriptors.signupApiMfaConfirm
    ),
    /** Get your current multi factor auth status */
    signupApiMfaGetStatus: this.requestFunctionFactory(
      descriptors.signupApiMfaGetStatus
    ),
    /** Initialize Multi Factor Authentication. If successfull, it needs to be confirmed, before usage of mfa. */
    signupApiMfaInit: this.requestFunctionFactory(descriptors.signupApiMfaInit),
    /** Disable Multi Factor Authentication. */
    signupApiMfaDisable: this.requestFunctionFactory(
      descriptors.signupApiMfaDisable
    ),
    /** Get timestamp of your latest password change */
    signupApiPasswordGetUpdatedAt: this.requestFunctionFactory(
      descriptors.signupApiPasswordGetUpdatedAt
    ),
    /** Change your password */
    signupApiPasswordChange: this.requestFunctionFactory(
      descriptors.signupApiPasswordChange
    ),
    /** Confirm password reset */
    signupApiPasswordResetConfirm: this.requestFunctionFactory(
      descriptors.signupApiPasswordResetConfirm
    ),
    /** Initialize password reset process */
    signupApiPasswordResetInit: this.requestFunctionFactory(
      descriptors.signupApiPasswordResetInit
    ),
    /** Get current phone number */
    signupApiPhoneNumberGet: this.requestFunctionFactory(
      descriptors.signupApiPhoneNumberGet
    ),
    /** Initialize phone number process */
    signupApiPhoneNumberInitProcess: this.requestFunctionFactory(
      descriptors.signupApiPhoneNumberInitProcess
    ),
    /** Deletes phone number */
    signupApiPhoneNumberDelete: this.requestFunctionFactory(
      descriptors.signupApiPhoneNumberDelete
    ),
    /** Initialize phone number process */
    signupApiPhoneNumberVerify: this.requestFunctionFactory(
      descriptors.signupApiPhoneNumberVerify
    ),
    /** Get your profile information */
    signupApiProfileGet: this.requestFunctionFactory(
      descriptors.signupApiProfileGet
    ),
    /** Change your profile information */
    signupApiProfileChange: this.requestFunctionFactory(
      descriptors.signupApiProfileChange
    ),
    /** Delete your profile and all your personal data */
    signupApiProfileDelete: this.requestFunctionFactory(
      descriptors.signupApiProfileDelete
    ),
    /** Reset Recovery-Codes for MFA */
    signupApiRecoverycodesReset: this.requestFunctionFactory(
      descriptors.signupApiRecoverycodesReset
    ),
    /** Register with email and password.
     */
    signupApiRegister: this.requestFunctionFactory(
      descriptors.signupApiRegister
    ),
    /** Verify your registration */
    signupApiRegistrationVerify: this.requestFunctionFactory(
      descriptors.signupApiRegistrationVerify
    ),
    /** Get a specific session of an authorized user */
    signupApiSessionGet: this.requestFunctionFactory(
      descriptors.signupApiSessionGet
    ),
    /** Terminate a specific session of an authorized user */
    signupApiSessionTerminate: this.requestFunctionFactory(
      descriptors.signupApiSessionTerminate
    ),
    /** List all active sessions of authorized user */
    signupApiSessionsList: this.requestFunctionFactory(
      descriptors.signupApiSessionsList
    ),
    /** Terminate all session of an authorized user, except his current session */
    signupApiSessionsTerminateAll: this.requestFunctionFactory(
      descriptors.signupApiSessionsTerminateAll
    ),
    /** Get your stored ssh keys */
    signupApiSshList: this.requestFunctionFactory(descriptors.signupApiSshList),
    /** Store a new SSH key */
    signupApiSshCreate: this.requestFunctionFactory(
      descriptors.signupApiSshCreate
    ),
    /** Get your stored ssh keys */
    signupApiSshGet: this.requestFunctionFactory(descriptors.signupApiSshGet),
    /** Edit an existing SSH key */
    signupApiSshEdit: this.requestFunctionFactory(descriptors.signupApiSshEdit),
    /** Remove an existing SSH Key */
    signupApiSshDelete: this.requestFunctionFactory(
      descriptors.signupApiSshDelete
    ),
    /** request a support code */
    signupApiSupportCodeRequest: this.requestFunctionFactory(
      descriptors.signupApiSupportCodeRequest
    ),
    /** Check, if the current access token is valid */
    signupApiTokenCheck: this.requestFunctionFactory(
      descriptors.signupApiTokenCheck
    ),
    /** Request a new avatar upload */
    serviceAvatarRequestUpload: this.requestFunctionFactory(
      descriptors.userServiceAvatarRequestUpload
    ),
    /** Remove avatar */
    serviceAvatarRemove: this.requestFunctionFactory(
      descriptors.userServiceAvatarRemove
    ),
    /** Returns your given feedback. */
    serviceFeedbackList: this.requestFunctionFactory(
      descriptors.userServiceFeedbackList
    ),
    /**  */
    serviceFeedbackCreate: this.requestFunctionFactory(
      descriptors.userServiceFeedbackCreate
    ),
    /** create a new issue */
    serviceIssueNew: this.requestFunctionFactory(
      descriptors.userServiceIssueNew
    ),
    /** Get profile information for the specified user */
    serviceUserGet: this.requestFunctionFactory(descriptors.userServiceUserGet),
    /** Change your personal information */
    servicePersonalInformationUpdate: this.requestFunctionFactory(
      descriptors.userServicePersonalInformationUpdate
    ),
    /** Get personalized settings for the specified user */
    servicePersonalizedSettingsGet: this.requestFunctionFactory(
      descriptors.userServicePersonalizedSettingsGet
    ),
    /** update personalized settings */
    servicePersonalizedSettingsUpdate: this.requestFunctionFactory(
      descriptors.userServicePersonalizedSettingsUpdate
    ),
    /** Add phone number and init verification process */
    servicePhoneNumberAdd: this.requestFunctionFactory(
      descriptors.userServicePhoneNumberAdd
    ),
    /** Deletes phone number */
    servicePhoneNumberRemove: this.requestFunctionFactory(
      descriptors.userServicePhoneNumberRemove
    ),
    /** Verify phone number */
    servicePhoneNumberVerify: this.requestFunctionFactory(
      descriptors.userServicePhoneNumberVerify
    ),
    /** Get profile information for the specified user */
    serviceUserGetOwn: this.requestFunctionFactory(
      descriptors.userServiceUserGetOwn
    ),
  };

  /** The SSH User API allows you to manage your SSH users within a project. */
  public readonly sshUser = {
    /** Get all SFTPUsers for a Project. */
    sshuserServiceListSftpUser: this.requestFunctionFactory(
      descriptors.sshuserServiceListSftpUser
    ),
    /** Create an SFTPUser for a Project. */
    sshuserServiceCreateSftpUser: this.requestFunctionFactory(
      descriptors.sshuserServiceCreateSftpUser
    ),
    /** Get all SSHUsers for a Project. */
    sshuserServiceListSshUser: this.requestFunctionFactory(
      descriptors.sshuserServiceListSshUser
    ),
    /** Create an SSHUser for a Project. */
    sshuserServiceCreateSshUser: this.requestFunctionFactory(
      descriptors.sshuserServiceCreateSshUser
    ),
    /** Get an SFTPUser. */
    sshuserServiceGetSftpUser: this.requestFunctionFactory(
      descriptors.sshuserServiceGetSftpUser
    ),
    /** Delete an SFTPUser. */
    sshuserServiceRemoveSftpUser: this.requestFunctionFactory(
      descriptors.sshuserServiceRemoveSftpUser
    ),
    /** Update an SFTPUser. */
    sshuserServicePatchSftpUser: this.requestFunctionFactory(
      descriptors.sshuserServicePatchSftpUser
    ),
    /** Get an SSHUser. */
    sshuserServiceGetSshUser: this.requestFunctionFactory(
      descriptors.sshuserServiceGetSshUser
    ),
    /** Delete an SSHUser. */
    sshuserServiceRemoveSshUser: this.requestFunctionFactory(
      descriptors.sshuserServiceRemoveSshUser
    ),
    /** Update an SSHUser. */
    sshuserServicePatchSshUser: this.requestFunctionFactory(
      descriptors.sshuserServicePatchSshUser
    ),
    /** Update access-level of an SFTPUser */
    sshuserServiceUpdateAccessLevelOfSftpUser: this.requestFunctionFactory(
      descriptors.sshuserServiceUpdateAccessLevelOfSftpUser
    ),
    /** Activate or deactivate an SFTPUser. */
    sshuserServiceUpdateActiveOfSftpUser: this.requestFunctionFactory(
      descriptors.sshuserServiceUpdateActiveOfSftpUser
    ),
    /** Activate or deactivate an SSHUser. */
    sshuserServiceUpdateActiveOfSshUser: this.requestFunctionFactory(
      descriptors.sshuserServiceUpdateActiveOfSshUser
    ),
    /** Update the description of an SFTPUser. */
    sshuserServiceUpdateDescriptionOfSftpUser: this.requestFunctionFactory(
      descriptors.sshuserServiceUpdateDescriptionOfSftpUser
    ),
    /** Update the description of an SSHUser. */
    sshuserServiceUpdateDescriptionOfSshUser: this.requestFunctionFactory(
      descriptors.sshuserServiceUpdateDescriptionOfSshUser
    ),
    /** Update the directories of an SFTPUser. */
    sshuserServiceUpdateDirectoriesOfSftpUser: this.requestFunctionFactory(
      descriptors.sshuserServiceUpdateDirectoriesOfSftpUser
    ),
    /** Update expire-date of an SFTPUser. */
    sshuserServiceUpdateExpiryOfSftpUser: this.requestFunctionFactory(
      descriptors.sshuserServiceUpdateExpiryOfSftpUser
    ),
    /** Update the expire-date of an SSHUser. */
    sshuserServiceUpdateExpiryOfSshUser: this.requestFunctionFactory(
      descriptors.sshuserServiceUpdateExpiryOfSshUser
    ),
    /** Update the password of an SFTPUser. */
    sshuserServiceUpdatePasswordOfSftpUser: this.requestFunctionFactory(
      descriptors.sshuserServiceUpdatePasswordOfSftpUser
    ),
    /** Update the password of an SSHUser. */
    sshuserServiceUpdatePasswordOfSshUser: this.requestFunctionFactory(
      descriptors.sshuserServiceUpdatePasswordOfSshUser
    ),
    /** Update public-keys of an SFTPUser. */
    sshuserServiceUpdatePublicKeysOfSftpUser: this.requestFunctionFactory(
      descriptors.sshuserServiceUpdatePublicKeysOfSftpUser
    ),
    /** Update the public-keys of an SSHUser. */
    sshuserServiceUpdatePublicKeysOfSshUser: this.requestFunctionFactory(
      descriptors.sshuserServiceUpdatePublicKeysOfSshUser
    ),
  };

  /** The varnish API allows you to manage your varnish caches. */
  public readonly varnish = {
    /** List all available validators. */
    serviceListValidators: this.requestFunctionFactory(
      descriptors.varnishServiceListValidators
    ),
    /** validate a set of config files with a named validator against a specific version */
    serviceValidate: this.requestFunctionFactory(
      descriptors.varnishServiceValidate
    ),
  };
=======
export class MittwaldApiV2Client extends ApiClientBase {
  public appGetApp = this.requestFunctionFactory(operations.appGetApp);

  public appListApps = this.requestFunctionFactory(operations.appListApps);

  public appExecuteAction = this.requestFunctionFactory(
    operations.appExecuteAction
  );

  public appGetAppinstallation = this.requestFunctionFactory(
    operations.appGetAppinstallation
  );

  public appPatchAppinstallation = this.requestFunctionFactory(
    operations.appPatchAppinstallation
  );

  public appUninstallAppinstallation = this.requestFunctionFactory(
    operations.appUninstallAppinstallation
  );

  public appListAppinstallations = this.requestFunctionFactory(
    operations.appListAppinstallations
  );

  public appRequestAppinstallation = this.requestFunctionFactory(
    operations.appRequestAppinstallation
  );

  public appLinkDatabase = this.requestFunctionFactory(
    operations.appLinkDatabase
  );

  public appRetrieveStatus = this.requestFunctionFactory(
    operations.appRetrieveStatus
  );

  public appSetDatabaseUsers = this.requestFunctionFactory(
    operations.appSetDatabaseUsers
  );

  public appUnlinkDatabase = this.requestFunctionFactory(
    operations.appUnlinkDatabase
  );

  public appUpdateStatus = this.requestFunctionFactory(
    operations.appUpdateStatus
  );

  public deprecatedAppGetAppversion = this.requestFunctionFactory(
    operations.deprecatedAppGetAppversion
  );

  public deprecatedAppListAppversions = this.requestFunctionFactory(
    operations.deprecatedAppListAppversions
  );

  public articleServiceGetArticle = this.requestFunctionFactory(
    operations.articleServiceGetArticle
  );

  public articleServiceListArticles = this.requestFunctionFactory(
    operations.articleServiceListArticles
  );

  public contractCancelContractItemTermination = this.requestFunctionFactory(
    operations.contractCancelContractItemTermination
  );

  public contractTerminateContractItem = this.requestFunctionFactory(
    operations.contractTerminateContractItem
  );

  public contractCancelContractTariffChange = this.requestFunctionFactory(
    operations.contractCancelContractTariffChange
  );

  public contractCancelContractTermination = this.requestFunctionFactory(
    operations.contractCancelContractTermination
  );

  public contractTerminateContract = this.requestFunctionFactory(
    operations.contractTerminateContract
  );

  public contractGetDetailOfContract = this.requestFunctionFactory(
    operations.contractGetDetailOfContract
  );

  public deprecatedContractGetDetailOfContractByAggregate =
    this.requestFunctionFactory(
      operations.deprecatedContractGetDetailOfContractByAggregate
    );

  public deprecatedContractDetailOfContract = this.requestFunctionFactory(
    operations.deprecatedContractDetailOfContract
  );

  public contractGetDetailOfContractItem = this.requestFunctionFactory(
    operations.contractGetDetailOfContractItem
  );

  public contractListContracts = this.requestFunctionFactory(
    operations.contractListContracts
  );

  public deprecatedContractGetNextTerminationDateForItem =
    this.requestFunctionFactory(
      operations.deprecatedContractGetNextTerminationDateForItem
    );

  public conversationCreateConversation = this.requestFunctionFactory(
    operations.conversationCreateConversation
  );

  public conversationListConversations = this.requestFunctionFactory(
    operations.conversationListConversations
  );

  public conversationCreateMessage = this.requestFunctionFactory(
    operations.conversationCreateMessage
  );

  public conversationListMessagesByConversation = this.requestFunctionFactory(
    operations.conversationListMessagesByConversation
  );

  public conversationListCategories = this.requestFunctionFactory(
    operations.conversationListCategories
  );

  public conversationGetCategory = this.requestFunctionFactory(
    operations.conversationGetCategory
  );

  public conversationGetConversation = this.requestFunctionFactory(
    operations.conversationGetConversation
  );

  public conversationUpdateConversation = this.requestFunctionFactory(
    operations.conversationUpdateConversation
  );

  public conversationRequestFileUpload = this.requestFunctionFactory(
    operations.conversationRequestFileUpload
  );

  public conversationSetConversationStatus = this.requestFunctionFactory(
    operations.conversationSetConversationStatus
  );

  public conversationUpdateMessage = this.requestFunctionFactory(
    operations.conversationUpdateMessage
  );

  public cronjobCreateCronjob = this.requestFunctionFactory(
    operations.cronjobCreateCronjob
  );

  public cronjobListCronjobs = this.requestFunctionFactory(
    operations.cronjobListCronjobs
  );

  public cronjobCreateExecution = this.requestFunctionFactory(
    operations.cronjobCreateExecution
  );

  public cronjobListExecutions = this.requestFunctionFactory(
    operations.cronjobListExecutions
  );

  public cronjobDeleteCronjob = this.requestFunctionFactory(
    operations.cronjobDeleteCronjob
  );

  public cronjobGetCronjob = this.requestFunctionFactory(
    operations.cronjobGetCronjob
  );

  public cronjobUpdateCronjob = this.requestFunctionFactory(
    operations.cronjobUpdateCronjob
  );

  public cronjobGetExecution = this.requestFunctionFactory(
    operations.cronjobGetExecution
  );

  public customerRemoveAvatar = this.requestFunctionFactory(
    operations.customerRemoveAvatar
  );

  public customerRequestAvatarUpload = this.requestFunctionFactory(
    operations.customerRequestAvatarUpload
  );

  public customerCreateCategoryDeprecated = this.requestFunctionFactory(
    operations.customerCreateCategoryDeprecated
  );

  public customerListOfCustomerCategoriesDeprecated =
    this.requestFunctionFactory(
      operations.customerListOfCustomerCategoriesDeprecated
    );

  public customerCreateCustomer = this.requestFunctionFactory(
    operations.customerCreateCustomer
  );

  public customerListCustomers = this.requestFunctionFactory(
    operations.customerListCustomers
  );

  public customerCreateNote = this.requestFunctionFactory(
    operations.customerCreateNote
  );

  public customerListOfNotes = this.requestFunctionFactory(
    operations.customerListOfNotes
  );

  public customerIsCustomerLegallyCompetent = this.requestFunctionFactory(
    operations.customerIsCustomerLegallyCompetent
  );

  public customerDeleteCategoryDeprecated = this.requestFunctionFactory(
    operations.customerDeleteCategoryDeprecated
  );

  public customerDetailOfCustomerCategoryDeprecated =
    this.requestFunctionFactory(
      operations.customerDetailOfCustomerCategoryDeprecated
    );

  public customerUpdateCategoryDeprecated = this.requestFunctionFactory(
    operations.customerUpdateCategoryDeprecated
  );

  public customerDeleteCustomer = this.requestFunctionFactory(
    operations.customerDeleteCustomer
  );

  public customerGetCustomer = this.requestFunctionFactory(
    operations.customerGetCustomer
  );

  public customerUpdateCustomer = this.requestFunctionFactory(
    operations.customerUpdateCustomer
  );

  public customerDeleteNote = this.requestFunctionFactory(
    operations.customerDeleteNote
  );

  public customerUpdateNote = this.requestFunctionFactory(
    operations.customerUpdateNote
  );

  public deprecatedDatabaseListMysqlCharsets = this.requestFunctionFactory(
    operations.deprecatedDatabaseListMysqlCharsets
  );

  public databaseListMysqlCharsets = this.requestFunctionFactory(
    operations.databaseListMysqlCharsets
  );

  public deprecatedDatabaseCreateMysqlDatabase = this.requestFunctionFactory(
    operations.deprecatedDatabaseCreateMysqlDatabase
  );

  public deprecatedDatabaseListMysqlDatabases = this.requestFunctionFactory(
    operations.deprecatedDatabaseListMysqlDatabases
  );

  public databaseDeleteMysqlDatabase = this.requestFunctionFactory(
    operations.databaseDeleteMysqlDatabase
  );

  public databaseGetMysqlDatabase = this.requestFunctionFactory(
    operations.databaseGetMysqlDatabase
  );

  public databaseUpdateMysqlDatabaseDefaultCharset =
    this.requestFunctionFactory(
      operations.databaseUpdateMysqlDatabaseDefaultCharset
    );

  public deprecatedDatabaseUpdateMysqlDatabaseDefaultCharset =
    this.requestFunctionFactory(
      operations.deprecatedDatabaseUpdateMysqlDatabaseDefaultCharset
    );

  public databaseUpdateMysqlDatabaseDescription = this.requestFunctionFactory(
    operations.databaseUpdateMysqlDatabaseDescription
  );

  public deprecatedDatabaseUpdateMysqlDatabaseDescription =
    this.requestFunctionFactory(
      operations.deprecatedDatabaseUpdateMysqlDatabaseDescription
    );

  public deprecatedDatabaseCreateMysqlDatabaseWithUser =
    this.requestFunctionFactory(
      operations.deprecatedDatabaseCreateMysqlDatabaseWithUser
    );

  public databaseCreateMysqlUser = this.requestFunctionFactory(
    operations.databaseCreateMysqlUser
  );

  public databaseListMysqlUsers = this.requestFunctionFactory(
    operations.databaseListMysqlUsers
  );

  public deprecatedDatabaseDeleteMysqlUser = this.requestFunctionFactory(
    operations.deprecatedDatabaseDeleteMysqlUser
  );

  public deprecatedDatabaseGetMysqlUser = this.requestFunctionFactory(
    operations.deprecatedDatabaseGetMysqlUser
  );

  public deprecatedDatabaseUpdateMysqlUser = this.requestFunctionFactory(
    operations.deprecatedDatabaseUpdateMysqlUser
  );

  public deprecatedDatabaseDisableMysqlUser = this.requestFunctionFactory(
    operations.deprecatedDatabaseDisableMysqlUser
  );

  public deprecatedDatabaseEnableMysqlUser = this.requestFunctionFactory(
    operations.deprecatedDatabaseEnableMysqlUser
  );

  public deprecatedDatabaseGetMysqlUserPhpMyAdminUrl =
    this.requestFunctionFactory(
      operations.deprecatedDatabaseGetMysqlUserPhpMyAdminUrl
    );

  public deprecatedDatabaseSetMysqlUserPassword = this.requestFunctionFactory(
    operations.deprecatedDatabaseSetMysqlUserPassword
  );

  public deprecatedDatabaseUpdateMysqlUserPassword =
    this.requestFunctionFactory(
      operations.deprecatedDatabaseUpdateMysqlUserPassword
    );

  public deprecatedDatabaseListMysqlVersions = this.requestFunctionFactory(
    operations.deprecatedDatabaseListMysqlVersions
  );

  public deprecatedDatabaseCreateRedisDatabase = this.requestFunctionFactory(
    operations.deprecatedDatabaseCreateRedisDatabase
  );

  public deprecatedDatabaseListRedisDatabases = this.requestFunctionFactory(
    operations.deprecatedDatabaseListRedisDatabases
  );

  public databaseDeleteRedisDatabase = this.requestFunctionFactory(
    operations.databaseDeleteRedisDatabase
  );

  public databaseGetRedisDatabase = this.requestFunctionFactory(
    operations.databaseGetRedisDatabase
  );

  public databaseUpdateRedisDatabaseDescription = this.requestFunctionFactory(
    operations.databaseUpdateRedisDatabaseDescription
  );

  public deprecatedDatabaseUpdateRedisDatabaseDescription =
    this.requestFunctionFactory(
      operations.deprecatedDatabaseUpdateRedisDatabaseDescription
    );

  public deprecatedDatabaseListRedisVersions = this.requestFunctionFactory(
    operations.deprecatedDatabaseListRedisVersions
  );

  public dnsRecordASetCustom = this.requestFunctionFactory(
    operations.dnsRecordASetCustom
  );

  public dnsRecordASetManagedByIngress = this.requestFunctionFactory(
    operations.dnsRecordASetManagedByIngress
  );

  public dnsRecordCnameSet = this.requestFunctionFactory(
    operations.dnsRecordCnameSet
  );

  public dnsRecordMxSetCustom = this.requestFunctionFactory(
    operations.dnsRecordMxSetCustom
  );

  public dnsRecordMxSetManaged = this.requestFunctionFactory(
    operations.dnsRecordMxSetManaged
  );

  public dnsRecordTxtSet = this.requestFunctionFactory(
    operations.dnsRecordTxtSet
  );

  public dnsZoneGetSpecific = this.requestFunctionFactory(
    operations.dnsZoneGetSpecific
  );

  public dnsZonesForProject = this.requestFunctionFactory(
    operations.dnsZonesForProject
  );

  public domainServiceAbortDeclareProcess = this.requestFunctionFactory(
    operations.domainServiceAbortDeclareProcess
  );

  public domainServiceChangeOwnercOfDomain = this.requestFunctionFactory(
    operations.domainServiceChangeOwnercOfDomain
  );

  public domainServiceChangeProjectOfDomain = this.requestFunctionFactory(
    operations.domainServiceChangeProjectOfDomain
  );

  public domainServiceCheckDomainAvailability = this.requestFunctionFactory(
    operations.domainServiceCheckDomainAvailability
  );

  public domainServiceCreateAuthcodeForDomain = this.requestFunctionFactory(
    operations.domainServiceCreateAuthcodeForDomain
  );

  public domainServiceCreateAuthcode2ForDomain = this.requestFunctionFactory(
    operations.domainServiceCreateAuthcode2ForDomain
  );

  public domainServiceDeclareNameservers = this.requestFunctionFactory(
    operations.domainServiceDeclareNameservers
  );

  public domainServiceDeclareProcessChangeAuthcode =
    this.requestFunctionFactory(
      operations.domainServiceDeclareProcessChangeAuthcode
    );

  public domainServiceDeclareProcessChangeHandles = this.requestFunctionFactory(
    operations.domainServiceDeclareProcessChangeHandles
  );

  public domainServiceDeleteDomain = this.requestFunctionFactory(
    operations.domainServiceDeleteDomain
  );

  public domainServiceGetDomain = this.requestFunctionFactory(
    operations.domainServiceGetDomain
  );

  public domainServiceGetHandleFields = this.requestFunctionFactory(
    operations.domainServiceGetHandleFields
  );

  public domainServiceGetSpecificDomainOwnership = this.requestFunctionFactory(
    operations.domainServiceGetSpecificDomainOwnership
  );

  public domainServiceVerifyDomainOwnership = this.requestFunctionFactory(
    operations.domainServiceVerifyDomainOwnership
  );

  public domainServiceGetToplevelDomain = this.requestFunctionFactory(
    operations.domainServiceGetToplevelDomain
  );

  public domainServiceListDomainOwnerships = this.requestFunctionFactory(
    operations.domainServiceListDomainOwnerships
  );

  public domainServiceListDomains = this.requestFunctionFactory(
    operations.domainServiceListDomains
  );

  public domainServiceListToplevelDomains = this.requestFunctionFactory(
    operations.domainServiceListToplevelDomains
  );

  public domainServiceResendDomainEmail = this.requestFunctionFactory(
    operations.domainServiceResendDomainEmail
  );

  public fileCreateFile = this.requestFunctionFactory(
    operations.fileCreateFile
  );

  public fileGetFile = this.requestFunctionFactory(operations.fileGetFile);

  public fileGetFileMeta = this.requestFunctionFactory(
    operations.fileGetFileMeta
  );

  public fileGetFileTokenRules = this.requestFunctionFactory(
    operations.fileGetFileTokenRules
  );

  public ingressServiceCreate = this.requestFunctionFactory(
    operations.ingressServiceCreate
  );

  public ingressServiceDelete = this.requestFunctionFactory(
    operations.ingressServiceDelete
  );

  public ingressServiceGetSpecific = this.requestFunctionFactory(
    operations.ingressServiceGetSpecific
  );

  public ingressServiceListAccessible = this.requestFunctionFactory(
    operations.ingressServiceListAccessible
  );

  public ingressServicePaths = this.requestFunctionFactory(
    operations.ingressServicePaths
  );

  public ingressServiceTls = this.requestFunctionFactory(
    operations.ingressServiceTls
  );

  public invoiceDetailOfInvoice = this.requestFunctionFactory(
    operations.invoiceDetailOfInvoice
  );

  public deprecatedInvoiceInvoiceSettings = this.requestFunctionFactory(
    operations.deprecatedInvoiceInvoiceSettings
  );

  public deprecatedInvoiceUpdateInvoiceSettings = this.requestFunctionFactory(
    operations.deprecatedInvoiceUpdateInvoiceSettings
  );

  public invoiceListCustomerInvoices = this.requestFunctionFactory(
    operations.invoiceListCustomerInvoices
  );

  public mailServiceDeliveryboxCreate = this.requestFunctionFactory(
    operations.mailServiceDeliveryboxCreate
  );

  public mailServiceDeliveryboxList = this.requestFunctionFactory(
    operations.mailServiceDeliveryboxList
  );

  public mailServiceDeliveryboxDelete = this.requestFunctionFactory(
    operations.mailServiceDeliveryboxDelete
  );

  public mailServiceDeliveryboxGetSpecific = this.requestFunctionFactory(
    operations.mailServiceDeliveryboxGetSpecific
  );

  public mailServiceDeliveryboxUpdateDescription = this.requestFunctionFactory(
    operations.mailServiceDeliveryboxUpdateDescription
  );

  public mailServiceDeliveryboxUpdatePassword = this.requestFunctionFactory(
    operations.mailServiceDeliveryboxUpdatePassword
  );

  public mailServiceMailaddressCreate = this.requestFunctionFactory(
    operations.mailServiceMailaddressCreate
  );

  public mailServiceMailaddressList = this.requestFunctionFactory(
    operations.mailServiceMailaddressList
  );

  public mailServiceMailaddressDelete = this.requestFunctionFactory(
    operations.mailServiceMailaddressDelete
  );

  public mailServiceMailaddressGetSpecific = this.requestFunctionFactory(
    operations.mailServiceMailaddressGetSpecific
  );

  public mailServiceMailaddressUpdateAddress = this.requestFunctionFactory(
    operations.mailServiceMailaddressUpdateAddress
  );

  public mailServiceMailaddressUpdateAutoresponder =
    this.requestFunctionFactory(
      operations.mailServiceMailaddressUpdateAutoresponder
    );

  public mailServiceMailaddressUpdateCatchall = this.requestFunctionFactory(
    operations.mailServiceMailaddressUpdateCatchall
  );

  public mailServiceMailaddressUpdateForwardaddresses =
    this.requestFunctionFactory(
      operations.mailServiceMailaddressUpdateForwardaddresses
    );

  public mailServiceMailaddressUpdatePassword = this.requestFunctionFactory(
    operations.mailServiceMailaddressUpdatePassword
  );

  public mailServiceMailaddressUpdateQuota = this.requestFunctionFactory(
    operations.mailServiceMailaddressUpdateQuota
  );

  public mailServiceMailaddressUpdateSpamprotection =
    this.requestFunctionFactory(
      operations.mailServiceMailaddressUpdateSpamprotection
    );

  public mailServiceProjectsettingGetSpecific = this.requestFunctionFactory(
    operations.mailServiceProjectsettingGetSpecific
  );

  public mailServiceProjectsettingUpdateBlacklist = this.requestFunctionFactory(
    operations.mailServiceProjectsettingUpdateBlacklist
  );

  public mailServiceProjectsettingUpdateWhitelist = this.requestFunctionFactory(
    operations.mailServiceProjectsettingUpdateWhitelist
  );

  public deprecatedCustomerAcceptCustomerInvite = this.requestFunctionFactory(
    operations.deprecatedCustomerAcceptCustomerInvite
  );

  public deprecatedCustomerAcceptCustomerInviteWithToken =
    this.requestFunctionFactory(
      operations.deprecatedCustomerAcceptCustomerInviteWithToken
    );

  public deprecatedProjectAcceptProjectInvite = this.requestFunctionFactory(
    operations.deprecatedProjectAcceptProjectInvite
  );

  public deprecatedProjectAcceptProjectInviteWithToken =
    this.requestFunctionFactory(
      operations.deprecatedProjectAcceptProjectInviteWithToken
    );

  public deprecatedCustomerChangeCustomerMembership =
    this.requestFunctionFactory(
      operations.deprecatedCustomerChangeCustomerMembership
    );

  public deprecatedCustomerDeleteCustomerMembership =
    this.requestFunctionFactory(
      operations.deprecatedCustomerDeleteCustomerMembership
    );

  public deprecatedProjectChangeProjectMembership = this.requestFunctionFactory(
    operations.deprecatedProjectChangeProjectMembership
  );

  public deprecatedProjectDeleteProjectMembership = this.requestFunctionFactory(
    operations.deprecatedProjectDeleteProjectMembership
  );

  public deprecatedCustomerCreateCustomerInvite = this.requestFunctionFactory(
    operations.deprecatedCustomerCreateCustomerInvite
  );

  public deprecatedProjectCreateProjectInvite = this.requestFunctionFactory(
    operations.deprecatedProjectCreateProjectInvite
  );

  public deprecatedCustomerDeclineCustomerInvite = this.requestFunctionFactory(
    operations.deprecatedCustomerDeclineCustomerInvite
  );

  public deprecatedProjectDeclineProjectInvite = this.requestFunctionFactory(
    operations.deprecatedProjectDeclineProjectInvite
  );

  public deprecatedCustomerGetCustomerInviteSpecific =
    this.requestFunctionFactory(
      operations.deprecatedCustomerGetCustomerInviteSpecific
    );

  public deprecatedCustomerGetCustomerMembershipSpecific =
    this.requestFunctionFactory(
      operations.deprecatedCustomerGetCustomerMembershipSpecific
    );

  public projectGetOwnMembershipForProject = this.requestFunctionFactory(
    operations.projectGetOwnMembershipForProject
  );

  public deprecatedProjectGetProjectInviteSpecific =
    this.requestFunctionFactory(
      operations.deprecatedProjectGetProjectInviteSpecific
    );

  public deprecatedProjectGetProjectMembershipSpecific =
    this.requestFunctionFactory(
      operations.deprecatedProjectGetProjectMembershipSpecific
    );

  public deprecatedCustomerLeaveCustomer = this.requestFunctionFactory(
    operations.deprecatedCustomerLeaveCustomer
  );

  public deprecatedProjectLeaveProject = this.requestFunctionFactory(
    operations.deprecatedProjectLeaveProject
  );

  public deprecatedCustomerListCustomerMembershipsForUser =
    this.requestFunctionFactory(
      operations.deprecatedCustomerListCustomerMembershipsForUser
    );

  public deprecatedCustomerListInvitesForCustomer = this.requestFunctionFactory(
    operations.deprecatedCustomerListInvitesForCustomer
  );

  public deprecatedProjectListInvitesForProject = this.requestFunctionFactory(
    operations.deprecatedProjectListInvitesForProject
  );

  public deprecatedCustomerListMembershipsForCustomer =
    this.requestFunctionFactory(
      operations.deprecatedCustomerListMembershipsForCustomer
    );

  public deprecatedProjectListMembershipsForProject =
    this.requestFunctionFactory(
      operations.deprecatedProjectListMembershipsForProject
    );

  public deprecatedCustomerListOwnCustomerInvites = this.requestFunctionFactory(
    operations.deprecatedCustomerListOwnCustomerInvites
  );

  public deprecatedProjectListOwnProjectInvites = this.requestFunctionFactory(
    operations.deprecatedProjectListOwnProjectInvites
  );

  public deprecatedProjectListProjectMembershipsForUser =
    this.requestFunctionFactory(
      operations.deprecatedProjectListProjectMembershipsForUser
    );

  public deprecatedCustomerResendCustomerInviteMail =
    this.requestFunctionFactory(
      operations.deprecatedCustomerResendCustomerInviteMail
    );

  public deprecatedProjectResendProjectInviteMail = this.requestFunctionFactory(
    operations.deprecatedProjectResendProjectInviteMail
  );

  public deprecatedCustomerRevokeCustomerInvite = this.requestFunctionFactory(
    operations.deprecatedCustomerRevokeCustomerInvite
  );

  public deprecatedProjectRevokeProjectInvite = this.requestFunctionFactory(
    operations.deprecatedProjectRevokeProjectInvite
  );

  public notificationsCountUnreadNotifications = this.requestFunctionFactory(
    operations.notificationsCountUnreadNotifications
  );

  public notificationsListNotifications = this.requestFunctionFactory(
    operations.notificationsListNotifications
  );

  public notificationsReadAllNotifications = this.requestFunctionFactory(
    operations.notificationsReadAllNotifications
  );

  public notificationsReadNotification = this.requestFunctionFactory(
    operations.notificationsReadNotification
  );

  public newsletterGetInfo = this.requestFunctionFactory(
    operations.newsletterGetInfo
  );

  public newsletterUnsubscribeUser = this.requestFunctionFactory(
    operations.newsletterUnsubscribeUser
  );

  public newsletterSubscribeUser = this.requestFunctionFactory(
    operations.newsletterSubscribeUser
  );

  public orderChangeProjecthosting = this.requestFunctionFactory(
    operations.orderChangeProjecthosting
  );

  public orderChangeServer = this.requestFunctionFactory(
    operations.orderChangeServer
  );

  public orderGetOrder = this.requestFunctionFactory(operations.orderGetOrder);

  public orderListCustomerOrders = this.requestFunctionFactory(
    operations.orderListCustomerOrders
  );

  public orderOrderDomain = this.requestFunctionFactory(
    operations.orderOrderDomain
  );

  public orderOrderProjecthosting = this.requestFunctionFactory(
    operations.orderOrderProjecthosting
  );

  public orderOrderServer = this.requestFunctionFactory(
    operations.orderOrderServer
  );

  public orderPreviewChangeProjecthosting = this.requestFunctionFactory(
    operations.orderPreviewChangeProjecthosting
  );

  public orderPreviewChangeServer = this.requestFunctionFactory(
    operations.orderPreviewChangeServer
  );

  public orderPreviewOrderDomain = this.requestFunctionFactory(
    operations.orderPreviewOrderDomain
  );

  public orderPreviewOrderProjecthosting = this.requestFunctionFactory(
    operations.orderPreviewOrderProjecthosting
  );

  public orderPreviewOrderServer = this.requestFunctionFactory(
    operations.orderPreviewOrderServer
  );

  public passwordValidationServiceGetPasswordPolicy =
    this.requestFunctionFactory(
      operations.passwordValidationServiceGetPasswordPolicy
    );

  public projectFileSystemGetDirectories = this.requestFunctionFactory(
    operations.projectFileSystemGetDirectories
  );

  public projectFileSystemGetFileContent = this.requestFunctionFactory(
    operations.projectFileSystemGetFileContent
  );

  public projectFileSystemListFiles = this.requestFunctionFactory(
    operations.projectFileSystemListFiles
  );

  public projectFileSystemGetJwt = this.requestFunctionFactory(
    operations.projectFileSystemGetJwt
  );

  public projectFileSystemGetDiskUsage = this.requestFunctionFactory(
    operations.projectFileSystemGetDiskUsage
  );

  public projectDeleteProjectAvatar = this.requestFunctionFactory(
    operations.projectDeleteProjectAvatar
  );

  public projectRequestProjectAvatarUpload = this.requestFunctionFactory(
    operations.projectRequestProjectAvatarUpload
  );

  public projectDeleteProject = this.requestFunctionFactory(
    operations.projectDeleteProject
  );

  public projectGetProject = this.requestFunctionFactory(
    operations.projectGetProject
  );

  public projectUpdateProjectDescription = this.requestFunctionFactory(
    operations.projectUpdateProjectDescription
  );

  public projectListProjects = this.requestFunctionFactory(
    operations.projectListProjects
  );

  public redirectusCreateRelocation = this.requestFunctionFactory(
    operations.redirectusCreateRelocation
  );

  public signupApiApiTokenCreate = this.requestFunctionFactory(
    operations.signupApiApiTokenCreate
  );

  public signupApiApiTokenList = this.requestFunctionFactory(
    operations.signupApiApiTokenList
  );

  public signupApiApiTokenDelete = this.requestFunctionFactory(
    operations.signupApiApiTokenDelete
  );

  public signupApiApiTokenEdit = this.requestFunctionFactory(
    operations.signupApiApiTokenEdit
  );

  public signupApiApiTokenGet = this.requestFunctionFactory(
    operations.signupApiApiTokenGet
  );

  public signupApiAuthenticate = this.requestFunctionFactory(
    operations.signupApiAuthenticate
  );

  public signupApiAuthenticateLegacy = this.requestFunctionFactory(
    operations.signupApiAuthenticateLegacy
  );

  public signupApiAuthenticateMfa = this.requestFunctionFactory(
    operations.signupApiAuthenticateMfa
  );

  public signupApiAvatarRemove = this.requestFunctionFactory(
    operations.signupApiAvatarRemove
  );

  public signupApiAvatarRequestUpload = this.requestFunctionFactory(
    operations.signupApiAvatarRequestUpload
  );

  public signupApiEmailChange = this.requestFunctionFactory(
    operations.signupApiEmailChange
  );

  public signupApiEmailGet = this.requestFunctionFactory(
    operations.signupApiEmailGet
  );

  public signupApiEmailResend = this.requestFunctionFactory(
    operations.signupApiEmailResend
  );

  public signupApiEmailVerify = this.requestFunctionFactory(
    operations.signupApiEmailVerify
  );

  public signupApiLogout = this.requestFunctionFactory(
    operations.signupApiLogout
  );

  public signupApiMfaConfirm = this.requestFunctionFactory(
    operations.signupApiMfaConfirm
  );

  public signupApiMfaDisable = this.requestFunctionFactory(
    operations.signupApiMfaDisable
  );

  public signupApiMfaGetStatus = this.requestFunctionFactory(
    operations.signupApiMfaGetStatus
  );

  public signupApiMfaInit = this.requestFunctionFactory(
    operations.signupApiMfaInit
  );

  public signupApiPasswordChange = this.requestFunctionFactory(
    operations.signupApiPasswordChange
  );

  public signupApiPasswordGetUpdatedAt = this.requestFunctionFactory(
    operations.signupApiPasswordGetUpdatedAt
  );

  public signupApiPasswordResetConfirm = this.requestFunctionFactory(
    operations.signupApiPasswordResetConfirm
  );

  public signupApiPasswordResetInit = this.requestFunctionFactory(
    operations.signupApiPasswordResetInit
  );

  public signupApiPhoneNumberDelete = this.requestFunctionFactory(
    operations.signupApiPhoneNumberDelete
  );

  public signupApiPhoneNumberGet = this.requestFunctionFactory(
    operations.signupApiPhoneNumberGet
  );

  public signupApiPhoneNumberInitProcess = this.requestFunctionFactory(
    operations.signupApiPhoneNumberInitProcess
  );

  public signupApiPhoneNumberVerify = this.requestFunctionFactory(
    operations.signupApiPhoneNumberVerify
  );

  public signupApiProfileChange = this.requestFunctionFactory(
    operations.signupApiProfileChange
  );

  public signupApiProfileDelete = this.requestFunctionFactory(
    operations.signupApiProfileDelete
  );

  public signupApiProfileGet = this.requestFunctionFactory(
    operations.signupApiProfileGet
  );

  public signupApiRecoverycodesReset = this.requestFunctionFactory(
    operations.signupApiRecoverycodesReset
  );

  public signupApiRegister = this.requestFunctionFactory(
    operations.signupApiRegister
  );

  public signupApiRegistrationVerify = this.requestFunctionFactory(
    operations.signupApiRegistrationVerify
  );

  public signupApiSessionGet = this.requestFunctionFactory(
    operations.signupApiSessionGet
  );

  public signupApiSessionTerminate = this.requestFunctionFactory(
    operations.signupApiSessionTerminate
  );

  public signupApiSessionsList = this.requestFunctionFactory(
    operations.signupApiSessionsList
  );

  public signupApiSessionsTerminateAll = this.requestFunctionFactory(
    operations.signupApiSessionsTerminateAll
  );

  public signupApiSshCreate = this.requestFunctionFactory(
    operations.signupApiSshCreate
  );

  public signupApiSshList = this.requestFunctionFactory(
    operations.signupApiSshList
  );

  public signupApiSshDelete = this.requestFunctionFactory(
    operations.signupApiSshDelete
  );

  public signupApiSshEdit = this.requestFunctionFactory(
    operations.signupApiSshEdit
  );

  public signupApiSshGet = this.requestFunctionFactory(
    operations.signupApiSshGet
  );

  public signupApiSupportCodeRequest = this.requestFunctionFactory(
    operations.signupApiSupportCodeRequest
  );

  public signupApiTokenCheck = this.requestFunctionFactory(
    operations.signupApiTokenCheck
  );

  public appGetSystemsoftware = this.requestFunctionFactory(
    operations.appGetSystemsoftware
  );

  public appListSystemsoftwares = this.requestFunctionFactory(
    operations.appListSystemsoftwares
  );

  public appGetSystemsoftwareversion = this.requestFunctionFactory(
    operations.appGetSystemsoftwareversion
  );

  public appListSystemsoftwareversions = this.requestFunctionFactory(
    operations.appListSystemsoftwareversions
  );

  public userServiceAvatarRemove = this.requestFunctionFactory(
    operations.userServiceAvatarRemove
  );

  public userServiceAvatarRequestUpload = this.requestFunctionFactory(
    operations.userServiceAvatarRequestUpload
  );

  public userServiceFeedbackCreate = this.requestFunctionFactory(
    operations.userServiceFeedbackCreate
  );

  public userServiceFeedbackList = this.requestFunctionFactory(
    operations.userServiceFeedbackList
  );

  public userServiceIssueNew = this.requestFunctionFactory(
    operations.userServiceIssueNew
  );

  public userServicePersonalInformationUpdate = this.requestFunctionFactory(
    operations.userServicePersonalInformationUpdate
  );

  public userServiceUserGet = this.requestFunctionFactory(
    operations.userServiceUserGet
  );

  public userServicePersonalizedSettingsGet = this.requestFunctionFactory(
    operations.userServicePersonalizedSettingsGet
  );

  public userServicePersonalizedSettingsUpdate = this.requestFunctionFactory(
    operations.userServicePersonalizedSettingsUpdate
  );

  public userServicePhoneNumberAdd = this.requestFunctionFactory(
    operations.userServicePhoneNumberAdd
  );

  public userServicePhoneNumberRemove = this.requestFunctionFactory(
    operations.userServicePhoneNumberRemove
  );

  public userServicePhoneNumberVerify = this.requestFunctionFactory(
    operations.userServicePhoneNumberVerify
  );

  public userServiceUserGetOwn = this.requestFunctionFactory(
    operations.userServiceUserGetOwn
  );

  public varnishServiceListValidators = this.requestFunctionFactory(
    operations.varnishServiceListValidators
  );

  public varnishServiceValidate = this.requestFunctionFactory(
    operations.varnishServiceValidate
  );

  public fileGetFileTypeRules = this.requestFunctionFactory(
    operations.fileGetFileTypeRules
  );

  public orderListProjectOrders = this.requestFunctionFactory(
    operations.orderListProjectOrders
  );

  public cronjobAbortExecution = this.requestFunctionFactory(
    operations.cronjobAbortExecution
  );

  public backupCreateProjectBackup = this.requestFunctionFactory(
    operations.backupCreateProjectBackup
  );

  public backupListProjectBackups = this.requestFunctionFactory(
    operations.backupListProjectBackups
  );

  public backupCreateProjectBackupSchedule = this.requestFunctionFactory(
    operations.backupCreateProjectBackupSchedule
  );

  public backupListProjectBackupSchedules = this.requestFunctionFactory(
    operations.backupListProjectBackupSchedules
  );

  public backupDeleteProjectBackup = this.requestFunctionFactory(
    operations.backupDeleteProjectBackup
  );

  public backupGetProjectBackup = this.requestFunctionFactory(
    operations.backupGetProjectBackup
  );

  public backupCreateProjectBackupExport = this.requestFunctionFactory(
    operations.backupCreateProjectBackupExport
  );

  public backupDeleteProjectBackupExport = this.requestFunctionFactory(
    operations.backupDeleteProjectBackupExport
  );

  public backupDeleteProjectBackupSchedule = this.requestFunctionFactory(
    operations.backupDeleteProjectBackupSchedule
  );

  public backupGetProjectBackupSchedule = this.requestFunctionFactory(
    operations.backupGetProjectBackupSchedule
  );

  public backupUpdateProjectBackupSchedule = this.requestFunctionFactory(
    operations.backupUpdateProjectBackupSchedule
  );

  public backupUpdateProjectBackupDescription = this.requestFunctionFactory(
    operations.backupUpdateProjectBackupDescription
  );

  public cronjobUpdateCronjobAppId = this.requestFunctionFactory(
    operations.cronjobUpdateCronjobAppId
  );

  public deprecatedContractCancelContractItemTermination =
    this.requestFunctionFactory(
      operations.deprecatedContractCancelContractItemTermination
    );

  public deprecatedContractTerminateContractItem = this.requestFunctionFactory(
    operations.deprecatedContractTerminateContractItem
  );

  public deprecatedContractCancelContractTariffChange =
    this.requestFunctionFactory(
      operations.deprecatedContractCancelContractTariffChange
    );

  public deprecatedContractCancelContractTermination =
    this.requestFunctionFactory(
      operations.deprecatedContractCancelContractTermination
    );

  public deprecatedContractTerminateContract = this.requestFunctionFactory(
    operations.deprecatedContractTerminateContract
  );

  public contractGetBaseItemOfContract = this.requestFunctionFactory(
    operations.contractGetBaseItemOfContract
  );

  public contractGetNextTerminationDateForItem = this.requestFunctionFactory(
    operations.contractGetNextTerminationDateForItem
  );

  public customerCreateCategory = this.requestFunctionFactory(
    operations.customerCreateCategory
  );

  public customerListOfCustomerCategories = this.requestFunctionFactory(
    operations.customerListOfCustomerCategories
  );

  public customerDeleteCategory = this.requestFunctionFactory(
    operations.customerDeleteCategory
  );

  public customerGetCustomerCategory = this.requestFunctionFactory(
    operations.customerGetCustomerCategory
  );

  public customerUpdateCategory = this.requestFunctionFactory(
    operations.customerUpdateCategory
  );

  public deprecatedContractGetBaseItemOfContract = this.requestFunctionFactory(
    operations.deprecatedContractGetBaseItemOfContract
  );

  public invoiceGetDetailOfInvoiceSettings = this.requestFunctionFactory(
    operations.invoiceGetDetailOfInvoiceSettings
  );

  public invoiceUpdateInvoiceSettings = this.requestFunctionFactory(
    operations.invoiceUpdateInvoiceSettings
  );

  public projectCreateProject = this.requestFunctionFactory(
    operations.projectCreateProject
  );

  public projectDeleteServerAvatar = this.requestFunctionFactory(
    operations.projectDeleteServerAvatar
  );

  public projectRequestServerAvatarUpload = this.requestFunctionFactory(
    operations.projectRequestServerAvatarUpload
  );

  public projectGetServer = this.requestFunctionFactory(
    operations.projectGetServer
  );

  public projectListServers = this.requestFunctionFactory(
    operations.projectListServers
  );

  public projectUpdateServerDescription = this.requestFunctionFactory(
    operations.projectUpdateServerDescription
  );

  public deprecatedCustomerUpdateCustomerMembership =
    this.requestFunctionFactory(
      operations.deprecatedCustomerUpdateCustomerMembership
    );

  public deprecatedMembershipAcceptInvite = this.requestFunctionFactory(
    operations.deprecatedMembershipAcceptInvite
  );

  public deprecatedMembershipDeclineInvite = this.requestFunctionFactory(
    operations.deprecatedMembershipDeclineInvite
  );

  public deprecatedMembershipDeleteMembership = this.requestFunctionFactory(
    operations.deprecatedMembershipDeleteMembership
  );

  public deprecatedMembershipGetMembership = this.requestFunctionFactory(
    operations.deprecatedMembershipGetMembership
  );

  public deprecatedMembershipGetInvite = this.requestFunctionFactory(
    operations.deprecatedMembershipGetInvite
  );

  public deprecatedMembershipLeaveMembership = this.requestFunctionFactory(
    operations.deprecatedMembershipLeaveMembership
  );

  public deprecatedMembershipListInvites = this.requestFunctionFactory(
    operations.deprecatedMembershipListInvites
  );

  public deprecatedMembershipListMemberships = this.requestFunctionFactory(
    operations.deprecatedMembershipListMemberships
  );

  public deprecatedMembershipResendInviteMail = this.requestFunctionFactory(
    operations.deprecatedMembershipResendInviteMail
  );

  public deprecatedMembershipRevokeInvite = this.requestFunctionFactory(
    operations.deprecatedMembershipRevokeInvite
  );

  public deprecatedProjectUpdateProjectMembership = this.requestFunctionFactory(
    operations.deprecatedProjectUpdateProjectMembership
  );

  public appGetAppversion = this.requestFunctionFactory(
    operations.appGetAppversion
  );

  public appListAppversions = this.requestFunctionFactory(
    operations.appListAppversions
  );

  public contractGetDetailOfContractByDomain = this.requestFunctionFactory(
    operations.contractGetDetailOfContractByDomain
  );

  public contractGetDetailOfContractByPlacementGroup =
    this.requestFunctionFactory(
      operations.contractGetDetailOfContractByPlacementGroup
    );

  public contractGetDetailOfContractByProject = this.requestFunctionFactory(
    operations.contractGetDetailOfContractByProject
  );

  public customerAcceptCustomerInvite = this.requestFunctionFactory(
    operations.customerAcceptCustomerInvite
  );

  public customerCreateCustomerInvite = this.requestFunctionFactory(
    operations.customerCreateCustomerInvite
  );

  public customerDeclineCustomerInvite = this.requestFunctionFactory(
    operations.customerDeclineCustomerInvite
  );

  public customerDeleteCustomerInvite = this.requestFunctionFactory(
    operations.customerDeleteCustomerInvite
  );

  public customerGetCustomerInvite = this.requestFunctionFactory(
    operations.customerGetCustomerInvite
  );

  public customerDeleteCustomerMembership = this.requestFunctionFactory(
    operations.customerDeleteCustomerMembership
  );

  public customerGetCustomerMembership = this.requestFunctionFactory(
    operations.customerGetCustomerMembership
  );

  public customerUpdateCustomerMembership = this.requestFunctionFactory(
    operations.customerUpdateCustomerMembership
  );

  public customerGetCustomerTokenInvite = this.requestFunctionFactory(
    operations.customerGetCustomerTokenInvite
  );

  public customerLeaveCustomer = this.requestFunctionFactory(
    operations.customerLeaveCustomer
  );

  public customerListCustomerInvites = this.requestFunctionFactory(
    operations.customerListCustomerInvites
  );

  public customerListCustomerMemberships = this.requestFunctionFactory(
    operations.customerListCustomerMemberships
  );

  public customerListInvitesForCustomer = this.requestFunctionFactory(
    operations.customerListInvitesForCustomer
  );

  public customerListMembershipsForCustomer = this.requestFunctionFactory(
    operations.customerListMembershipsForCustomer
  );

  public customerResendCustomerInviteMail = this.requestFunctionFactory(
    operations.customerResendCustomerInviteMail
  );

  public databaseCreateMysqlDatabase = this.requestFunctionFactory(
    operations.databaseCreateMysqlDatabase
  );

  public databaseListMysqlDatabases = this.requestFunctionFactory(
    operations.databaseListMysqlDatabases
  );

  public databaseCreateRedisDatabase = this.requestFunctionFactory(
    operations.databaseCreateRedisDatabase
  );

  public databaseListRedisDatabases = this.requestFunctionFactory(
    operations.databaseListRedisDatabases
  );

  public databaseDeleteMysqlUser = this.requestFunctionFactory(
    operations.databaseDeleteMysqlUser
  );

  public databaseGetMysqlUser = this.requestFunctionFactory(
    operations.databaseGetMysqlUser
  );

  public databaseUpdateMysqlUser = this.requestFunctionFactory(
    operations.databaseUpdateMysqlUser
  );

  public databaseDisableMysqlUser = this.requestFunctionFactory(
    operations.databaseDisableMysqlUser
  );

  public databaseEnableMysqlUser = this.requestFunctionFactory(
    operations.databaseEnableMysqlUser
  );

  public databaseGetMysqlUserPhpMyAdminUrl = this.requestFunctionFactory(
    operations.databaseGetMysqlUserPhpMyAdminUrl
  );

  public databaseListMysqlVersions = this.requestFunctionFactory(
    operations.databaseListMysqlVersions
  );

  public databaseListRedisVersions = this.requestFunctionFactory(
    operations.databaseListRedisVersions
  );

  public databaseUpdateMysqlUserPassword = this.requestFunctionFactory(
    operations.databaseUpdateMysqlUserPassword
  );

  public ingressServiceListForProject = this.requestFunctionFactory(
    operations.ingressServiceListForProject
  );

  public projectAcceptProjectInvite = this.requestFunctionFactory(
    operations.projectAcceptProjectInvite
  );

  public projectCreateProjectInvite = this.requestFunctionFactory(
    operations.projectCreateProjectInvite
  );

  public projectDeclineProjectInvite = this.requestFunctionFactory(
    operations.projectDeclineProjectInvite
  );

  public projectDeleteProjectInvite = this.requestFunctionFactory(
    operations.projectDeleteProjectInvite
  );

  public projectGetProjectInvite = this.requestFunctionFactory(
    operations.projectGetProjectInvite
  );

  public projectDeleteProjectMembership = this.requestFunctionFactory(
    operations.projectDeleteProjectMembership
  );

  public projectGetProjectMembership = this.requestFunctionFactory(
    operations.projectGetProjectMembership
  );

  public projectUpdateProjectMembership = this.requestFunctionFactory(
    operations.projectUpdateProjectMembership
  );

  public projectGetProjectTokenInvite = this.requestFunctionFactory(
    operations.projectGetProjectTokenInvite
  );

  public projectLeaveProject = this.requestFunctionFactory(
    operations.projectLeaveProject
  );

  public projectListInvitesForProject = this.requestFunctionFactory(
    operations.projectListInvitesForProject
  );

  public projectListMembershipsForProject = this.requestFunctionFactory(
    operations.projectListMembershipsForProject
  );

  public projectListProjectInvites = this.requestFunctionFactory(
    operations.projectListProjectInvites
  );

  public projectListProjectMemberships = this.requestFunctionFactory(
    operations.projectListProjectMemberships
  );

  public projectResendProjectInviteMail = this.requestFunctionFactory(
    operations.projectResendProjectInviteMail
  );

  public sftpUserCreateSftpUser = this.requestFunctionFactory(
    operations.sftpUserCreateSftpUser
  );

  public sftpUserDeleteSftpUser = this.requestFunctionFactory(
    operations.sftpUserDeleteSftpUser
  );

  public sftpUserGetSftpUser = this.requestFunctionFactory(
    operations.sftpUserGetSftpUser
  );

  public sftpUserUpdateSftpUser = this.requestFunctionFactory(
    operations.sftpUserUpdateSftpUser
  );

  public sftpUserListSftpUsers = this.requestFunctionFactory(
    operations.sftpUserListSftpUsers
  );

  public sshUserCreateSshUser = this.requestFunctionFactory(
    operations.sshUserCreateSshUser
  );

  public sshUserListSshUsers = this.requestFunctionFactory(
    operations.sshUserListSshUsers
  );

  public sshUserDeleteSshUser = this.requestFunctionFactory(
    operations.sshUserDeleteSshUser
  );

  public sshUserGetSshUser = this.requestFunctionFactory(
    operations.sshUserGetSshUser
  );

  public sshUserUpdateSshUser = this.requestFunctionFactory(
    operations.sshUserUpdateSshUser
  );
>>>>>>> fa27c6f0
}

export default MittwaldAPIV2Client;<|MERGE_RESOLUTION|>--- conflicted
+++ resolved
@@ -4,8 +4,7 @@
 import * as descriptors from "./descriptors.js";
 import ApiClientBase from "@mittwald/api-client-commons/dist/core/ApiClientBase.js";
 
-<<<<<<< HEAD
-export class MittwaldAPIV2Client extends ApiClientBase {
+export class MittwaldApiV2Client extends ApiClientBase {
   /** The App API allows you to manage your apps within a project, and all the system softwares that are installed as dependencies. */
   public readonly app = {
     /** execute a runtime concerning action on a specific `AppInstallation` */
@@ -306,48 +305,48 @@
   /** The conversation API allows you to manage your support conversations. */
   public readonly conversation = {
     /** Get all conversation the authenticated user has created or has access to. */
-    serviceGetConversations: this.requestFunctionFactory(
-      descriptors.conversationServiceGetConversations
+    listConversations: this.requestFunctionFactory(
+      descriptors.conversationListConversations
     ),
     /** Create a conversation. */
-    serviceCreateConversation: this.requestFunctionFactory(
-      descriptors.conversationServiceCreateConversation
+    createConversation: this.requestFunctionFactory(
+      descriptors.conversationCreateConversation
     ),
     /** Get all message of the conversation. */
-    serviceGetMessagesByConversation: this.requestFunctionFactory(
-      descriptors.conversationServiceGetMessagesByConversation
+    listMessagesByConversation: this.requestFunctionFactory(
+      descriptors.conversationListMessagesByConversation
     ),
     /** Send a new message in the conversation. */
-    serviceCreateMessage: this.requestFunctionFactory(
-      descriptors.conversationServiceCreateMessage
+    createMessage: this.requestFunctionFactory(
+      descriptors.conversationCreateMessage
+    ),
+    /** Get a specific conversation category. */
+    getCategory: this.requestFunctionFactory(
+      descriptors.conversationGetCategory
+    ),
+    /** Get a support conversation. */
+    getConversation: this.requestFunctionFactory(
+      descriptors.conversationGetConversation
+    ),
+    /** Update the basic properties of the conversation. */
+    updateConversation: this.requestFunctionFactory(
+      descriptors.conversationUpdateConversation
     ),
     /** Get all conversation categories. */
-    serviceGetCategories: this.requestFunctionFactory(
-      descriptors.conversationServiceGetCategories
-    ),
-    /** Get a specific conversation category. */
-    serviceGetCategory: this.requestFunctionFactory(
-      descriptors.conversationServiceGetCategory
-    ),
-    /** Get a support conversation. */
-    serviceGetConversation: this.requestFunctionFactory(
-      descriptors.conversationServiceGetConversation
-    ),
-    /** Update the basic properties of the conversation. */
-    serviceUpdateConversation: this.requestFunctionFactory(
-      descriptors.conversationServiceUpdateConversation
+    listCategories: this.requestFunctionFactory(
+      descriptors.conversationListCategories
     ),
     /** Request a file upload token for the conversation. */
-    serviceRequestFileUpload: this.requestFunctionFactory(
-      descriptors.conversationServiceRequestFileUpload
+    requestFileUpload: this.requestFunctionFactory(
+      descriptors.conversationRequestFileUpload
     ),
     /** Update the status of a conversation. */
-    serviceSetConversationStatus: this.requestFunctionFactory(
-      descriptors.conversationServiceSetConversationStatus
+    setConversationStatus: this.requestFunctionFactory(
+      descriptors.conversationSetConversationStatus
     ),
     /** Update the content of the message */
-    serviceUpdateMessage: this.requestFunctionFactory(
-      descriptors.conversationServiceUpdateMessage
+    updateMessage: this.requestFunctionFactory(
+      descriptors.conversationUpdateMessage
     ),
   };
 
@@ -815,29 +814,6 @@
 
   /** The project API allows you to manage your projects, and also any kinds of user memberships concerning these projects. */
   public readonly project = {
-    /** Request a PlacementGroup avatar upload. */
-    deprecatedPlacementGroupPlacementgroupAvatarRequestUpload:
-      this.requestFunctionFactory(
-        descriptors.deprecatedPlacementGroupPlacementgroupAvatarRequestUpload
-      ),
-    /** Delete a PlacementGroup's avatar. */
-    deprecatedPlacementGroupPlacementgroupAvatarRemove:
-      this.requestFunctionFactory(
-        descriptors.deprecatedPlacementGroupPlacementgroupAvatarRemove
-      ),
-    /** Get a PlacementGroup. */
-    deprecatedPlacementGroupPlacementgroupDetails: this.requestFunctionFactory(
-      descriptors.deprecatedPlacementGroupPlacementgroupDetails
-    ),
-    /** List PlacementGroups for an Organization or User. */
-    deprecatedPlacementGroupPlacementgroupList: this.requestFunctionFactory(
-      descriptors.deprecatedPlacementGroupPlacementgroupList
-    ),
-    /** Update a PlacementGroup's description. */
-    deprecatedPlacementGroupPlacementgroupUpdateDescription:
-      this.requestFunctionFactory(
-        descriptors.deprecatedPlacementGroupPlacementgroupUpdateDescription
-      ),
     /** Accept a ProjectInvite. */
     deprecatedProjectAcceptProjectInvite: this.requestFunctionFactory(
       descriptors.deprecatedProjectAcceptProjectInvite
@@ -858,10 +834,6 @@
     deprecatedProjectCreateProjectInvite: this.requestFunctionFactory(
       descriptors.deprecatedProjectCreateProjectInvite
     ),
-    /** Create a Project belonging to a PlacementGroup. */
-    deprecatedProjectCreateSubproject: this.requestFunctionFactory(
-      descriptors.deprecatedProjectCreateSubproject
-    ),
     /** Decline a ProjectInvite. */
     deprecatedProjectDeclineProjectInvite: this.requestFunctionFactory(
       descriptors.deprecatedProjectDeclineProjectInvite
@@ -901,14 +873,6 @@
     /** Revoke a ProjectInvite. */
     deprecatedProjectRevokeProjectInvite: this.requestFunctionFactory(
       descriptors.deprecatedProjectRevokeProjectInvite
-    ),
-    /** Update a Project's description. */
-    deprecatedProjectUpdateDescription: this.requestFunctionFactory(
-      descriptors.deprecatedProjectUpdateDescription
-    ),
-    /** Update a Project's description. */
-    updateProjectDescription: this.requestFunctionFactory(
-      descriptors.projectUpdateProjectDescription
     ),
     /** Update a ProjectMembership. */
     deprecatedProjectUpdateProjectMembership: this.requestFunctionFactory(
@@ -1008,6 +972,10 @@
     resendProjectInviteMail: this.requestFunctionFactory(
       descriptors.projectResendProjectInviteMail
     ),
+    /** Update a Project's description. */
+    updateProjectDescription: this.requestFunctionFactory(
+      descriptors.projectUpdateProjectDescription
+    ),
     /** Update a Servers's description. */
     updateServerDescription: this.requestFunctionFactory(
       descriptors.projectUpdateServerDescription
@@ -1134,9 +1102,13 @@
     ingressServiceDelete: this.requestFunctionFactory(
       descriptors.ingressServiceDelete
     ),
+    /** List Ingresses the user has access to. */
+    ingressServiceListAccessible: this.requestFunctionFactory(
+      descriptors.ingressServiceListAccessible
+    ),
     /** List Ingresses belonging to a project. */
-    ingressServiceList: this.requestFunctionFactory(
-      descriptors.ingressServiceList
+    ingressServiceListForProject: this.requestFunctionFactory(
+      descriptors.ingressServiceListForProject
     ),
     /** Update an Ingresses paths. */
     ingressServicePaths: this.requestFunctionFactory(
@@ -1527,93 +1499,21 @@
 
   /** The SSH User API allows you to manage your SSH users within a project. */
   public readonly sshUser = {
-    /** Get all SFTPUsers for a Project. */
-    sshuserServiceListSftpUser: this.requestFunctionFactory(
-      descriptors.sshuserServiceListSftpUser
-    ),
-    /** Create an SFTPUser for a Project. */
-    sshuserServiceCreateSftpUser: this.requestFunctionFactory(
-      descriptors.sshuserServiceCreateSftpUser
-    ),
     /** Get all SSHUsers for a Project. */
-    sshuserServiceListSshUser: this.requestFunctionFactory(
-      descriptors.sshuserServiceListSshUser
-    ),
+    listSshUsers: this.requestFunctionFactory(descriptors.sshUserListSshUsers),
     /** Create an SSHUser for a Project. */
-    sshuserServiceCreateSshUser: this.requestFunctionFactory(
-      descriptors.sshuserServiceCreateSshUser
-    ),
-    /** Get an SFTPUser. */
-    sshuserServiceGetSftpUser: this.requestFunctionFactory(
-      descriptors.sshuserServiceGetSftpUser
-    ),
-    /** Delete an SFTPUser. */
-    sshuserServiceRemoveSftpUser: this.requestFunctionFactory(
-      descriptors.sshuserServiceRemoveSftpUser
-    ),
-    /** Update an SFTPUser. */
-    sshuserServicePatchSftpUser: this.requestFunctionFactory(
-      descriptors.sshuserServicePatchSftpUser
+    createSshUser: this.requestFunctionFactory(
+      descriptors.sshUserCreateSshUser
     ),
     /** Get an SSHUser. */
-    sshuserServiceGetSshUser: this.requestFunctionFactory(
-      descriptors.sshuserServiceGetSshUser
-    ),
+    getSshUser: this.requestFunctionFactory(descriptors.sshUserGetSshUser),
     /** Delete an SSHUser. */
-    sshuserServiceRemoveSshUser: this.requestFunctionFactory(
-      descriptors.sshuserServiceRemoveSshUser
+    deleteSshUser: this.requestFunctionFactory(
+      descriptors.sshUserDeleteSshUser
     ),
     /** Update an SSHUser. */
-    sshuserServicePatchSshUser: this.requestFunctionFactory(
-      descriptors.sshuserServicePatchSshUser
-    ),
-    /** Update access-level of an SFTPUser */
-    sshuserServiceUpdateAccessLevelOfSftpUser: this.requestFunctionFactory(
-      descriptors.sshuserServiceUpdateAccessLevelOfSftpUser
-    ),
-    /** Activate or deactivate an SFTPUser. */
-    sshuserServiceUpdateActiveOfSftpUser: this.requestFunctionFactory(
-      descriptors.sshuserServiceUpdateActiveOfSftpUser
-    ),
-    /** Activate or deactivate an SSHUser. */
-    sshuserServiceUpdateActiveOfSshUser: this.requestFunctionFactory(
-      descriptors.sshuserServiceUpdateActiveOfSshUser
-    ),
-    /** Update the description of an SFTPUser. */
-    sshuserServiceUpdateDescriptionOfSftpUser: this.requestFunctionFactory(
-      descriptors.sshuserServiceUpdateDescriptionOfSftpUser
-    ),
-    /** Update the description of an SSHUser. */
-    sshuserServiceUpdateDescriptionOfSshUser: this.requestFunctionFactory(
-      descriptors.sshuserServiceUpdateDescriptionOfSshUser
-    ),
-    /** Update the directories of an SFTPUser. */
-    sshuserServiceUpdateDirectoriesOfSftpUser: this.requestFunctionFactory(
-      descriptors.sshuserServiceUpdateDirectoriesOfSftpUser
-    ),
-    /** Update expire-date of an SFTPUser. */
-    sshuserServiceUpdateExpiryOfSftpUser: this.requestFunctionFactory(
-      descriptors.sshuserServiceUpdateExpiryOfSftpUser
-    ),
-    /** Update the expire-date of an SSHUser. */
-    sshuserServiceUpdateExpiryOfSshUser: this.requestFunctionFactory(
-      descriptors.sshuserServiceUpdateExpiryOfSshUser
-    ),
-    /** Update the password of an SFTPUser. */
-    sshuserServiceUpdatePasswordOfSftpUser: this.requestFunctionFactory(
-      descriptors.sshuserServiceUpdatePasswordOfSftpUser
-    ),
-    /** Update the password of an SSHUser. */
-    sshuserServiceUpdatePasswordOfSshUser: this.requestFunctionFactory(
-      descriptors.sshuserServiceUpdatePasswordOfSshUser
-    ),
-    /** Update public-keys of an SFTPUser. */
-    sshuserServiceUpdatePublicKeysOfSftpUser: this.requestFunctionFactory(
-      descriptors.sshuserServiceUpdatePublicKeysOfSftpUser
-    ),
-    /** Update the public-keys of an SSHUser. */
-    sshuserServiceUpdatePublicKeysOfSshUser: this.requestFunctionFactory(
-      descriptors.sshuserServiceUpdatePublicKeysOfSshUser
+    updateSshUser: this.requestFunctionFactory(
+      descriptors.sshUserUpdateSshUser
     ),
   };
 
@@ -1628,1586 +1528,6 @@
       descriptors.varnishServiceValidate
     ),
   };
-=======
-export class MittwaldApiV2Client extends ApiClientBase {
-  public appGetApp = this.requestFunctionFactory(operations.appGetApp);
-
-  public appListApps = this.requestFunctionFactory(operations.appListApps);
-
-  public appExecuteAction = this.requestFunctionFactory(
-    operations.appExecuteAction
-  );
-
-  public appGetAppinstallation = this.requestFunctionFactory(
-    operations.appGetAppinstallation
-  );
-
-  public appPatchAppinstallation = this.requestFunctionFactory(
-    operations.appPatchAppinstallation
-  );
-
-  public appUninstallAppinstallation = this.requestFunctionFactory(
-    operations.appUninstallAppinstallation
-  );
-
-  public appListAppinstallations = this.requestFunctionFactory(
-    operations.appListAppinstallations
-  );
-
-  public appRequestAppinstallation = this.requestFunctionFactory(
-    operations.appRequestAppinstallation
-  );
-
-  public appLinkDatabase = this.requestFunctionFactory(
-    operations.appLinkDatabase
-  );
-
-  public appRetrieveStatus = this.requestFunctionFactory(
-    operations.appRetrieveStatus
-  );
-
-  public appSetDatabaseUsers = this.requestFunctionFactory(
-    operations.appSetDatabaseUsers
-  );
-
-  public appUnlinkDatabase = this.requestFunctionFactory(
-    operations.appUnlinkDatabase
-  );
-
-  public appUpdateStatus = this.requestFunctionFactory(
-    operations.appUpdateStatus
-  );
-
-  public deprecatedAppGetAppversion = this.requestFunctionFactory(
-    operations.deprecatedAppGetAppversion
-  );
-
-  public deprecatedAppListAppversions = this.requestFunctionFactory(
-    operations.deprecatedAppListAppversions
-  );
-
-  public articleServiceGetArticle = this.requestFunctionFactory(
-    operations.articleServiceGetArticle
-  );
-
-  public articleServiceListArticles = this.requestFunctionFactory(
-    operations.articleServiceListArticles
-  );
-
-  public contractCancelContractItemTermination = this.requestFunctionFactory(
-    operations.contractCancelContractItemTermination
-  );
-
-  public contractTerminateContractItem = this.requestFunctionFactory(
-    operations.contractTerminateContractItem
-  );
-
-  public contractCancelContractTariffChange = this.requestFunctionFactory(
-    operations.contractCancelContractTariffChange
-  );
-
-  public contractCancelContractTermination = this.requestFunctionFactory(
-    operations.contractCancelContractTermination
-  );
-
-  public contractTerminateContract = this.requestFunctionFactory(
-    operations.contractTerminateContract
-  );
-
-  public contractGetDetailOfContract = this.requestFunctionFactory(
-    operations.contractGetDetailOfContract
-  );
-
-  public deprecatedContractGetDetailOfContractByAggregate =
-    this.requestFunctionFactory(
-      operations.deprecatedContractGetDetailOfContractByAggregate
-    );
-
-  public deprecatedContractDetailOfContract = this.requestFunctionFactory(
-    operations.deprecatedContractDetailOfContract
-  );
-
-  public contractGetDetailOfContractItem = this.requestFunctionFactory(
-    operations.contractGetDetailOfContractItem
-  );
-
-  public contractListContracts = this.requestFunctionFactory(
-    operations.contractListContracts
-  );
-
-  public deprecatedContractGetNextTerminationDateForItem =
-    this.requestFunctionFactory(
-      operations.deprecatedContractGetNextTerminationDateForItem
-    );
-
-  public conversationCreateConversation = this.requestFunctionFactory(
-    operations.conversationCreateConversation
-  );
-
-  public conversationListConversations = this.requestFunctionFactory(
-    operations.conversationListConversations
-  );
-
-  public conversationCreateMessage = this.requestFunctionFactory(
-    operations.conversationCreateMessage
-  );
-
-  public conversationListMessagesByConversation = this.requestFunctionFactory(
-    operations.conversationListMessagesByConversation
-  );
-
-  public conversationListCategories = this.requestFunctionFactory(
-    operations.conversationListCategories
-  );
-
-  public conversationGetCategory = this.requestFunctionFactory(
-    operations.conversationGetCategory
-  );
-
-  public conversationGetConversation = this.requestFunctionFactory(
-    operations.conversationGetConversation
-  );
-
-  public conversationUpdateConversation = this.requestFunctionFactory(
-    operations.conversationUpdateConversation
-  );
-
-  public conversationRequestFileUpload = this.requestFunctionFactory(
-    operations.conversationRequestFileUpload
-  );
-
-  public conversationSetConversationStatus = this.requestFunctionFactory(
-    operations.conversationSetConversationStatus
-  );
-
-  public conversationUpdateMessage = this.requestFunctionFactory(
-    operations.conversationUpdateMessage
-  );
-
-  public cronjobCreateCronjob = this.requestFunctionFactory(
-    operations.cronjobCreateCronjob
-  );
-
-  public cronjobListCronjobs = this.requestFunctionFactory(
-    operations.cronjobListCronjobs
-  );
-
-  public cronjobCreateExecution = this.requestFunctionFactory(
-    operations.cronjobCreateExecution
-  );
-
-  public cronjobListExecutions = this.requestFunctionFactory(
-    operations.cronjobListExecutions
-  );
-
-  public cronjobDeleteCronjob = this.requestFunctionFactory(
-    operations.cronjobDeleteCronjob
-  );
-
-  public cronjobGetCronjob = this.requestFunctionFactory(
-    operations.cronjobGetCronjob
-  );
-
-  public cronjobUpdateCronjob = this.requestFunctionFactory(
-    operations.cronjobUpdateCronjob
-  );
-
-  public cronjobGetExecution = this.requestFunctionFactory(
-    operations.cronjobGetExecution
-  );
-
-  public customerRemoveAvatar = this.requestFunctionFactory(
-    operations.customerRemoveAvatar
-  );
-
-  public customerRequestAvatarUpload = this.requestFunctionFactory(
-    operations.customerRequestAvatarUpload
-  );
-
-  public customerCreateCategoryDeprecated = this.requestFunctionFactory(
-    operations.customerCreateCategoryDeprecated
-  );
-
-  public customerListOfCustomerCategoriesDeprecated =
-    this.requestFunctionFactory(
-      operations.customerListOfCustomerCategoriesDeprecated
-    );
-
-  public customerCreateCustomer = this.requestFunctionFactory(
-    operations.customerCreateCustomer
-  );
-
-  public customerListCustomers = this.requestFunctionFactory(
-    operations.customerListCustomers
-  );
-
-  public customerCreateNote = this.requestFunctionFactory(
-    operations.customerCreateNote
-  );
-
-  public customerListOfNotes = this.requestFunctionFactory(
-    operations.customerListOfNotes
-  );
-
-  public customerIsCustomerLegallyCompetent = this.requestFunctionFactory(
-    operations.customerIsCustomerLegallyCompetent
-  );
-
-  public customerDeleteCategoryDeprecated = this.requestFunctionFactory(
-    operations.customerDeleteCategoryDeprecated
-  );
-
-  public customerDetailOfCustomerCategoryDeprecated =
-    this.requestFunctionFactory(
-      operations.customerDetailOfCustomerCategoryDeprecated
-    );
-
-  public customerUpdateCategoryDeprecated = this.requestFunctionFactory(
-    operations.customerUpdateCategoryDeprecated
-  );
-
-  public customerDeleteCustomer = this.requestFunctionFactory(
-    operations.customerDeleteCustomer
-  );
-
-  public customerGetCustomer = this.requestFunctionFactory(
-    operations.customerGetCustomer
-  );
-
-  public customerUpdateCustomer = this.requestFunctionFactory(
-    operations.customerUpdateCustomer
-  );
-
-  public customerDeleteNote = this.requestFunctionFactory(
-    operations.customerDeleteNote
-  );
-
-  public customerUpdateNote = this.requestFunctionFactory(
-    operations.customerUpdateNote
-  );
-
-  public deprecatedDatabaseListMysqlCharsets = this.requestFunctionFactory(
-    operations.deprecatedDatabaseListMysqlCharsets
-  );
-
-  public databaseListMysqlCharsets = this.requestFunctionFactory(
-    operations.databaseListMysqlCharsets
-  );
-
-  public deprecatedDatabaseCreateMysqlDatabase = this.requestFunctionFactory(
-    operations.deprecatedDatabaseCreateMysqlDatabase
-  );
-
-  public deprecatedDatabaseListMysqlDatabases = this.requestFunctionFactory(
-    operations.deprecatedDatabaseListMysqlDatabases
-  );
-
-  public databaseDeleteMysqlDatabase = this.requestFunctionFactory(
-    operations.databaseDeleteMysqlDatabase
-  );
-
-  public databaseGetMysqlDatabase = this.requestFunctionFactory(
-    operations.databaseGetMysqlDatabase
-  );
-
-  public databaseUpdateMysqlDatabaseDefaultCharset =
-    this.requestFunctionFactory(
-      operations.databaseUpdateMysqlDatabaseDefaultCharset
-    );
-
-  public deprecatedDatabaseUpdateMysqlDatabaseDefaultCharset =
-    this.requestFunctionFactory(
-      operations.deprecatedDatabaseUpdateMysqlDatabaseDefaultCharset
-    );
-
-  public databaseUpdateMysqlDatabaseDescription = this.requestFunctionFactory(
-    operations.databaseUpdateMysqlDatabaseDescription
-  );
-
-  public deprecatedDatabaseUpdateMysqlDatabaseDescription =
-    this.requestFunctionFactory(
-      operations.deprecatedDatabaseUpdateMysqlDatabaseDescription
-    );
-
-  public deprecatedDatabaseCreateMysqlDatabaseWithUser =
-    this.requestFunctionFactory(
-      operations.deprecatedDatabaseCreateMysqlDatabaseWithUser
-    );
-
-  public databaseCreateMysqlUser = this.requestFunctionFactory(
-    operations.databaseCreateMysqlUser
-  );
-
-  public databaseListMysqlUsers = this.requestFunctionFactory(
-    operations.databaseListMysqlUsers
-  );
-
-  public deprecatedDatabaseDeleteMysqlUser = this.requestFunctionFactory(
-    operations.deprecatedDatabaseDeleteMysqlUser
-  );
-
-  public deprecatedDatabaseGetMysqlUser = this.requestFunctionFactory(
-    operations.deprecatedDatabaseGetMysqlUser
-  );
-
-  public deprecatedDatabaseUpdateMysqlUser = this.requestFunctionFactory(
-    operations.deprecatedDatabaseUpdateMysqlUser
-  );
-
-  public deprecatedDatabaseDisableMysqlUser = this.requestFunctionFactory(
-    operations.deprecatedDatabaseDisableMysqlUser
-  );
-
-  public deprecatedDatabaseEnableMysqlUser = this.requestFunctionFactory(
-    operations.deprecatedDatabaseEnableMysqlUser
-  );
-
-  public deprecatedDatabaseGetMysqlUserPhpMyAdminUrl =
-    this.requestFunctionFactory(
-      operations.deprecatedDatabaseGetMysqlUserPhpMyAdminUrl
-    );
-
-  public deprecatedDatabaseSetMysqlUserPassword = this.requestFunctionFactory(
-    operations.deprecatedDatabaseSetMysqlUserPassword
-  );
-
-  public deprecatedDatabaseUpdateMysqlUserPassword =
-    this.requestFunctionFactory(
-      operations.deprecatedDatabaseUpdateMysqlUserPassword
-    );
-
-  public deprecatedDatabaseListMysqlVersions = this.requestFunctionFactory(
-    operations.deprecatedDatabaseListMysqlVersions
-  );
-
-  public deprecatedDatabaseCreateRedisDatabase = this.requestFunctionFactory(
-    operations.deprecatedDatabaseCreateRedisDatabase
-  );
-
-  public deprecatedDatabaseListRedisDatabases = this.requestFunctionFactory(
-    operations.deprecatedDatabaseListRedisDatabases
-  );
-
-  public databaseDeleteRedisDatabase = this.requestFunctionFactory(
-    operations.databaseDeleteRedisDatabase
-  );
-
-  public databaseGetRedisDatabase = this.requestFunctionFactory(
-    operations.databaseGetRedisDatabase
-  );
-
-  public databaseUpdateRedisDatabaseDescription = this.requestFunctionFactory(
-    operations.databaseUpdateRedisDatabaseDescription
-  );
-
-  public deprecatedDatabaseUpdateRedisDatabaseDescription =
-    this.requestFunctionFactory(
-      operations.deprecatedDatabaseUpdateRedisDatabaseDescription
-    );
-
-  public deprecatedDatabaseListRedisVersions = this.requestFunctionFactory(
-    operations.deprecatedDatabaseListRedisVersions
-  );
-
-  public dnsRecordASetCustom = this.requestFunctionFactory(
-    operations.dnsRecordASetCustom
-  );
-
-  public dnsRecordASetManagedByIngress = this.requestFunctionFactory(
-    operations.dnsRecordASetManagedByIngress
-  );
-
-  public dnsRecordCnameSet = this.requestFunctionFactory(
-    operations.dnsRecordCnameSet
-  );
-
-  public dnsRecordMxSetCustom = this.requestFunctionFactory(
-    operations.dnsRecordMxSetCustom
-  );
-
-  public dnsRecordMxSetManaged = this.requestFunctionFactory(
-    operations.dnsRecordMxSetManaged
-  );
-
-  public dnsRecordTxtSet = this.requestFunctionFactory(
-    operations.dnsRecordTxtSet
-  );
-
-  public dnsZoneGetSpecific = this.requestFunctionFactory(
-    operations.dnsZoneGetSpecific
-  );
-
-  public dnsZonesForProject = this.requestFunctionFactory(
-    operations.dnsZonesForProject
-  );
-
-  public domainServiceAbortDeclareProcess = this.requestFunctionFactory(
-    operations.domainServiceAbortDeclareProcess
-  );
-
-  public domainServiceChangeOwnercOfDomain = this.requestFunctionFactory(
-    operations.domainServiceChangeOwnercOfDomain
-  );
-
-  public domainServiceChangeProjectOfDomain = this.requestFunctionFactory(
-    operations.domainServiceChangeProjectOfDomain
-  );
-
-  public domainServiceCheckDomainAvailability = this.requestFunctionFactory(
-    operations.domainServiceCheckDomainAvailability
-  );
-
-  public domainServiceCreateAuthcodeForDomain = this.requestFunctionFactory(
-    operations.domainServiceCreateAuthcodeForDomain
-  );
-
-  public domainServiceCreateAuthcode2ForDomain = this.requestFunctionFactory(
-    operations.domainServiceCreateAuthcode2ForDomain
-  );
-
-  public domainServiceDeclareNameservers = this.requestFunctionFactory(
-    operations.domainServiceDeclareNameservers
-  );
-
-  public domainServiceDeclareProcessChangeAuthcode =
-    this.requestFunctionFactory(
-      operations.domainServiceDeclareProcessChangeAuthcode
-    );
-
-  public domainServiceDeclareProcessChangeHandles = this.requestFunctionFactory(
-    operations.domainServiceDeclareProcessChangeHandles
-  );
-
-  public domainServiceDeleteDomain = this.requestFunctionFactory(
-    operations.domainServiceDeleteDomain
-  );
-
-  public domainServiceGetDomain = this.requestFunctionFactory(
-    operations.domainServiceGetDomain
-  );
-
-  public domainServiceGetHandleFields = this.requestFunctionFactory(
-    operations.domainServiceGetHandleFields
-  );
-
-  public domainServiceGetSpecificDomainOwnership = this.requestFunctionFactory(
-    operations.domainServiceGetSpecificDomainOwnership
-  );
-
-  public domainServiceVerifyDomainOwnership = this.requestFunctionFactory(
-    operations.domainServiceVerifyDomainOwnership
-  );
-
-  public domainServiceGetToplevelDomain = this.requestFunctionFactory(
-    operations.domainServiceGetToplevelDomain
-  );
-
-  public domainServiceListDomainOwnerships = this.requestFunctionFactory(
-    operations.domainServiceListDomainOwnerships
-  );
-
-  public domainServiceListDomains = this.requestFunctionFactory(
-    operations.domainServiceListDomains
-  );
-
-  public domainServiceListToplevelDomains = this.requestFunctionFactory(
-    operations.domainServiceListToplevelDomains
-  );
-
-  public domainServiceResendDomainEmail = this.requestFunctionFactory(
-    operations.domainServiceResendDomainEmail
-  );
-
-  public fileCreateFile = this.requestFunctionFactory(
-    operations.fileCreateFile
-  );
-
-  public fileGetFile = this.requestFunctionFactory(operations.fileGetFile);
-
-  public fileGetFileMeta = this.requestFunctionFactory(
-    operations.fileGetFileMeta
-  );
-
-  public fileGetFileTokenRules = this.requestFunctionFactory(
-    operations.fileGetFileTokenRules
-  );
-
-  public ingressServiceCreate = this.requestFunctionFactory(
-    operations.ingressServiceCreate
-  );
-
-  public ingressServiceDelete = this.requestFunctionFactory(
-    operations.ingressServiceDelete
-  );
-
-  public ingressServiceGetSpecific = this.requestFunctionFactory(
-    operations.ingressServiceGetSpecific
-  );
-
-  public ingressServiceListAccessible = this.requestFunctionFactory(
-    operations.ingressServiceListAccessible
-  );
-
-  public ingressServicePaths = this.requestFunctionFactory(
-    operations.ingressServicePaths
-  );
-
-  public ingressServiceTls = this.requestFunctionFactory(
-    operations.ingressServiceTls
-  );
-
-  public invoiceDetailOfInvoice = this.requestFunctionFactory(
-    operations.invoiceDetailOfInvoice
-  );
-
-  public deprecatedInvoiceInvoiceSettings = this.requestFunctionFactory(
-    operations.deprecatedInvoiceInvoiceSettings
-  );
-
-  public deprecatedInvoiceUpdateInvoiceSettings = this.requestFunctionFactory(
-    operations.deprecatedInvoiceUpdateInvoiceSettings
-  );
-
-  public invoiceListCustomerInvoices = this.requestFunctionFactory(
-    operations.invoiceListCustomerInvoices
-  );
-
-  public mailServiceDeliveryboxCreate = this.requestFunctionFactory(
-    operations.mailServiceDeliveryboxCreate
-  );
-
-  public mailServiceDeliveryboxList = this.requestFunctionFactory(
-    operations.mailServiceDeliveryboxList
-  );
-
-  public mailServiceDeliveryboxDelete = this.requestFunctionFactory(
-    operations.mailServiceDeliveryboxDelete
-  );
-
-  public mailServiceDeliveryboxGetSpecific = this.requestFunctionFactory(
-    operations.mailServiceDeliveryboxGetSpecific
-  );
-
-  public mailServiceDeliveryboxUpdateDescription = this.requestFunctionFactory(
-    operations.mailServiceDeliveryboxUpdateDescription
-  );
-
-  public mailServiceDeliveryboxUpdatePassword = this.requestFunctionFactory(
-    operations.mailServiceDeliveryboxUpdatePassword
-  );
-
-  public mailServiceMailaddressCreate = this.requestFunctionFactory(
-    operations.mailServiceMailaddressCreate
-  );
-
-  public mailServiceMailaddressList = this.requestFunctionFactory(
-    operations.mailServiceMailaddressList
-  );
-
-  public mailServiceMailaddressDelete = this.requestFunctionFactory(
-    operations.mailServiceMailaddressDelete
-  );
-
-  public mailServiceMailaddressGetSpecific = this.requestFunctionFactory(
-    operations.mailServiceMailaddressGetSpecific
-  );
-
-  public mailServiceMailaddressUpdateAddress = this.requestFunctionFactory(
-    operations.mailServiceMailaddressUpdateAddress
-  );
-
-  public mailServiceMailaddressUpdateAutoresponder =
-    this.requestFunctionFactory(
-      operations.mailServiceMailaddressUpdateAutoresponder
-    );
-
-  public mailServiceMailaddressUpdateCatchall = this.requestFunctionFactory(
-    operations.mailServiceMailaddressUpdateCatchall
-  );
-
-  public mailServiceMailaddressUpdateForwardaddresses =
-    this.requestFunctionFactory(
-      operations.mailServiceMailaddressUpdateForwardaddresses
-    );
-
-  public mailServiceMailaddressUpdatePassword = this.requestFunctionFactory(
-    operations.mailServiceMailaddressUpdatePassword
-  );
-
-  public mailServiceMailaddressUpdateQuota = this.requestFunctionFactory(
-    operations.mailServiceMailaddressUpdateQuota
-  );
-
-  public mailServiceMailaddressUpdateSpamprotection =
-    this.requestFunctionFactory(
-      operations.mailServiceMailaddressUpdateSpamprotection
-    );
-
-  public mailServiceProjectsettingGetSpecific = this.requestFunctionFactory(
-    operations.mailServiceProjectsettingGetSpecific
-  );
-
-  public mailServiceProjectsettingUpdateBlacklist = this.requestFunctionFactory(
-    operations.mailServiceProjectsettingUpdateBlacklist
-  );
-
-  public mailServiceProjectsettingUpdateWhitelist = this.requestFunctionFactory(
-    operations.mailServiceProjectsettingUpdateWhitelist
-  );
-
-  public deprecatedCustomerAcceptCustomerInvite = this.requestFunctionFactory(
-    operations.deprecatedCustomerAcceptCustomerInvite
-  );
-
-  public deprecatedCustomerAcceptCustomerInviteWithToken =
-    this.requestFunctionFactory(
-      operations.deprecatedCustomerAcceptCustomerInviteWithToken
-    );
-
-  public deprecatedProjectAcceptProjectInvite = this.requestFunctionFactory(
-    operations.deprecatedProjectAcceptProjectInvite
-  );
-
-  public deprecatedProjectAcceptProjectInviteWithToken =
-    this.requestFunctionFactory(
-      operations.deprecatedProjectAcceptProjectInviteWithToken
-    );
-
-  public deprecatedCustomerChangeCustomerMembership =
-    this.requestFunctionFactory(
-      operations.deprecatedCustomerChangeCustomerMembership
-    );
-
-  public deprecatedCustomerDeleteCustomerMembership =
-    this.requestFunctionFactory(
-      operations.deprecatedCustomerDeleteCustomerMembership
-    );
-
-  public deprecatedProjectChangeProjectMembership = this.requestFunctionFactory(
-    operations.deprecatedProjectChangeProjectMembership
-  );
-
-  public deprecatedProjectDeleteProjectMembership = this.requestFunctionFactory(
-    operations.deprecatedProjectDeleteProjectMembership
-  );
-
-  public deprecatedCustomerCreateCustomerInvite = this.requestFunctionFactory(
-    operations.deprecatedCustomerCreateCustomerInvite
-  );
-
-  public deprecatedProjectCreateProjectInvite = this.requestFunctionFactory(
-    operations.deprecatedProjectCreateProjectInvite
-  );
-
-  public deprecatedCustomerDeclineCustomerInvite = this.requestFunctionFactory(
-    operations.deprecatedCustomerDeclineCustomerInvite
-  );
-
-  public deprecatedProjectDeclineProjectInvite = this.requestFunctionFactory(
-    operations.deprecatedProjectDeclineProjectInvite
-  );
-
-  public deprecatedCustomerGetCustomerInviteSpecific =
-    this.requestFunctionFactory(
-      operations.deprecatedCustomerGetCustomerInviteSpecific
-    );
-
-  public deprecatedCustomerGetCustomerMembershipSpecific =
-    this.requestFunctionFactory(
-      operations.deprecatedCustomerGetCustomerMembershipSpecific
-    );
-
-  public projectGetOwnMembershipForProject = this.requestFunctionFactory(
-    operations.projectGetOwnMembershipForProject
-  );
-
-  public deprecatedProjectGetProjectInviteSpecific =
-    this.requestFunctionFactory(
-      operations.deprecatedProjectGetProjectInviteSpecific
-    );
-
-  public deprecatedProjectGetProjectMembershipSpecific =
-    this.requestFunctionFactory(
-      operations.deprecatedProjectGetProjectMembershipSpecific
-    );
-
-  public deprecatedCustomerLeaveCustomer = this.requestFunctionFactory(
-    operations.deprecatedCustomerLeaveCustomer
-  );
-
-  public deprecatedProjectLeaveProject = this.requestFunctionFactory(
-    operations.deprecatedProjectLeaveProject
-  );
-
-  public deprecatedCustomerListCustomerMembershipsForUser =
-    this.requestFunctionFactory(
-      operations.deprecatedCustomerListCustomerMembershipsForUser
-    );
-
-  public deprecatedCustomerListInvitesForCustomer = this.requestFunctionFactory(
-    operations.deprecatedCustomerListInvitesForCustomer
-  );
-
-  public deprecatedProjectListInvitesForProject = this.requestFunctionFactory(
-    operations.deprecatedProjectListInvitesForProject
-  );
-
-  public deprecatedCustomerListMembershipsForCustomer =
-    this.requestFunctionFactory(
-      operations.deprecatedCustomerListMembershipsForCustomer
-    );
-
-  public deprecatedProjectListMembershipsForProject =
-    this.requestFunctionFactory(
-      operations.deprecatedProjectListMembershipsForProject
-    );
-
-  public deprecatedCustomerListOwnCustomerInvites = this.requestFunctionFactory(
-    operations.deprecatedCustomerListOwnCustomerInvites
-  );
-
-  public deprecatedProjectListOwnProjectInvites = this.requestFunctionFactory(
-    operations.deprecatedProjectListOwnProjectInvites
-  );
-
-  public deprecatedProjectListProjectMembershipsForUser =
-    this.requestFunctionFactory(
-      operations.deprecatedProjectListProjectMembershipsForUser
-    );
-
-  public deprecatedCustomerResendCustomerInviteMail =
-    this.requestFunctionFactory(
-      operations.deprecatedCustomerResendCustomerInviteMail
-    );
-
-  public deprecatedProjectResendProjectInviteMail = this.requestFunctionFactory(
-    operations.deprecatedProjectResendProjectInviteMail
-  );
-
-  public deprecatedCustomerRevokeCustomerInvite = this.requestFunctionFactory(
-    operations.deprecatedCustomerRevokeCustomerInvite
-  );
-
-  public deprecatedProjectRevokeProjectInvite = this.requestFunctionFactory(
-    operations.deprecatedProjectRevokeProjectInvite
-  );
-
-  public notificationsCountUnreadNotifications = this.requestFunctionFactory(
-    operations.notificationsCountUnreadNotifications
-  );
-
-  public notificationsListNotifications = this.requestFunctionFactory(
-    operations.notificationsListNotifications
-  );
-
-  public notificationsReadAllNotifications = this.requestFunctionFactory(
-    operations.notificationsReadAllNotifications
-  );
-
-  public notificationsReadNotification = this.requestFunctionFactory(
-    operations.notificationsReadNotification
-  );
-
-  public newsletterGetInfo = this.requestFunctionFactory(
-    operations.newsletterGetInfo
-  );
-
-  public newsletterUnsubscribeUser = this.requestFunctionFactory(
-    operations.newsletterUnsubscribeUser
-  );
-
-  public newsletterSubscribeUser = this.requestFunctionFactory(
-    operations.newsletterSubscribeUser
-  );
-
-  public orderChangeProjecthosting = this.requestFunctionFactory(
-    operations.orderChangeProjecthosting
-  );
-
-  public orderChangeServer = this.requestFunctionFactory(
-    operations.orderChangeServer
-  );
-
-  public orderGetOrder = this.requestFunctionFactory(operations.orderGetOrder);
-
-  public orderListCustomerOrders = this.requestFunctionFactory(
-    operations.orderListCustomerOrders
-  );
-
-  public orderOrderDomain = this.requestFunctionFactory(
-    operations.orderOrderDomain
-  );
-
-  public orderOrderProjecthosting = this.requestFunctionFactory(
-    operations.orderOrderProjecthosting
-  );
-
-  public orderOrderServer = this.requestFunctionFactory(
-    operations.orderOrderServer
-  );
-
-  public orderPreviewChangeProjecthosting = this.requestFunctionFactory(
-    operations.orderPreviewChangeProjecthosting
-  );
-
-  public orderPreviewChangeServer = this.requestFunctionFactory(
-    operations.orderPreviewChangeServer
-  );
-
-  public orderPreviewOrderDomain = this.requestFunctionFactory(
-    operations.orderPreviewOrderDomain
-  );
-
-  public orderPreviewOrderProjecthosting = this.requestFunctionFactory(
-    operations.orderPreviewOrderProjecthosting
-  );
-
-  public orderPreviewOrderServer = this.requestFunctionFactory(
-    operations.orderPreviewOrderServer
-  );
-
-  public passwordValidationServiceGetPasswordPolicy =
-    this.requestFunctionFactory(
-      operations.passwordValidationServiceGetPasswordPolicy
-    );
-
-  public projectFileSystemGetDirectories = this.requestFunctionFactory(
-    operations.projectFileSystemGetDirectories
-  );
-
-  public projectFileSystemGetFileContent = this.requestFunctionFactory(
-    operations.projectFileSystemGetFileContent
-  );
-
-  public projectFileSystemListFiles = this.requestFunctionFactory(
-    operations.projectFileSystemListFiles
-  );
-
-  public projectFileSystemGetJwt = this.requestFunctionFactory(
-    operations.projectFileSystemGetJwt
-  );
-
-  public projectFileSystemGetDiskUsage = this.requestFunctionFactory(
-    operations.projectFileSystemGetDiskUsage
-  );
-
-  public projectDeleteProjectAvatar = this.requestFunctionFactory(
-    operations.projectDeleteProjectAvatar
-  );
-
-  public projectRequestProjectAvatarUpload = this.requestFunctionFactory(
-    operations.projectRequestProjectAvatarUpload
-  );
-
-  public projectDeleteProject = this.requestFunctionFactory(
-    operations.projectDeleteProject
-  );
-
-  public projectGetProject = this.requestFunctionFactory(
-    operations.projectGetProject
-  );
-
-  public projectUpdateProjectDescription = this.requestFunctionFactory(
-    operations.projectUpdateProjectDescription
-  );
-
-  public projectListProjects = this.requestFunctionFactory(
-    operations.projectListProjects
-  );
-
-  public redirectusCreateRelocation = this.requestFunctionFactory(
-    operations.redirectusCreateRelocation
-  );
-
-  public signupApiApiTokenCreate = this.requestFunctionFactory(
-    operations.signupApiApiTokenCreate
-  );
-
-  public signupApiApiTokenList = this.requestFunctionFactory(
-    operations.signupApiApiTokenList
-  );
-
-  public signupApiApiTokenDelete = this.requestFunctionFactory(
-    operations.signupApiApiTokenDelete
-  );
-
-  public signupApiApiTokenEdit = this.requestFunctionFactory(
-    operations.signupApiApiTokenEdit
-  );
-
-  public signupApiApiTokenGet = this.requestFunctionFactory(
-    operations.signupApiApiTokenGet
-  );
-
-  public signupApiAuthenticate = this.requestFunctionFactory(
-    operations.signupApiAuthenticate
-  );
-
-  public signupApiAuthenticateLegacy = this.requestFunctionFactory(
-    operations.signupApiAuthenticateLegacy
-  );
-
-  public signupApiAuthenticateMfa = this.requestFunctionFactory(
-    operations.signupApiAuthenticateMfa
-  );
-
-  public signupApiAvatarRemove = this.requestFunctionFactory(
-    operations.signupApiAvatarRemove
-  );
-
-  public signupApiAvatarRequestUpload = this.requestFunctionFactory(
-    operations.signupApiAvatarRequestUpload
-  );
-
-  public signupApiEmailChange = this.requestFunctionFactory(
-    operations.signupApiEmailChange
-  );
-
-  public signupApiEmailGet = this.requestFunctionFactory(
-    operations.signupApiEmailGet
-  );
-
-  public signupApiEmailResend = this.requestFunctionFactory(
-    operations.signupApiEmailResend
-  );
-
-  public signupApiEmailVerify = this.requestFunctionFactory(
-    operations.signupApiEmailVerify
-  );
-
-  public signupApiLogout = this.requestFunctionFactory(
-    operations.signupApiLogout
-  );
-
-  public signupApiMfaConfirm = this.requestFunctionFactory(
-    operations.signupApiMfaConfirm
-  );
-
-  public signupApiMfaDisable = this.requestFunctionFactory(
-    operations.signupApiMfaDisable
-  );
-
-  public signupApiMfaGetStatus = this.requestFunctionFactory(
-    operations.signupApiMfaGetStatus
-  );
-
-  public signupApiMfaInit = this.requestFunctionFactory(
-    operations.signupApiMfaInit
-  );
-
-  public signupApiPasswordChange = this.requestFunctionFactory(
-    operations.signupApiPasswordChange
-  );
-
-  public signupApiPasswordGetUpdatedAt = this.requestFunctionFactory(
-    operations.signupApiPasswordGetUpdatedAt
-  );
-
-  public signupApiPasswordResetConfirm = this.requestFunctionFactory(
-    operations.signupApiPasswordResetConfirm
-  );
-
-  public signupApiPasswordResetInit = this.requestFunctionFactory(
-    operations.signupApiPasswordResetInit
-  );
-
-  public signupApiPhoneNumberDelete = this.requestFunctionFactory(
-    operations.signupApiPhoneNumberDelete
-  );
-
-  public signupApiPhoneNumberGet = this.requestFunctionFactory(
-    operations.signupApiPhoneNumberGet
-  );
-
-  public signupApiPhoneNumberInitProcess = this.requestFunctionFactory(
-    operations.signupApiPhoneNumberInitProcess
-  );
-
-  public signupApiPhoneNumberVerify = this.requestFunctionFactory(
-    operations.signupApiPhoneNumberVerify
-  );
-
-  public signupApiProfileChange = this.requestFunctionFactory(
-    operations.signupApiProfileChange
-  );
-
-  public signupApiProfileDelete = this.requestFunctionFactory(
-    operations.signupApiProfileDelete
-  );
-
-  public signupApiProfileGet = this.requestFunctionFactory(
-    operations.signupApiProfileGet
-  );
-
-  public signupApiRecoverycodesReset = this.requestFunctionFactory(
-    operations.signupApiRecoverycodesReset
-  );
-
-  public signupApiRegister = this.requestFunctionFactory(
-    operations.signupApiRegister
-  );
-
-  public signupApiRegistrationVerify = this.requestFunctionFactory(
-    operations.signupApiRegistrationVerify
-  );
-
-  public signupApiSessionGet = this.requestFunctionFactory(
-    operations.signupApiSessionGet
-  );
-
-  public signupApiSessionTerminate = this.requestFunctionFactory(
-    operations.signupApiSessionTerminate
-  );
-
-  public signupApiSessionsList = this.requestFunctionFactory(
-    operations.signupApiSessionsList
-  );
-
-  public signupApiSessionsTerminateAll = this.requestFunctionFactory(
-    operations.signupApiSessionsTerminateAll
-  );
-
-  public signupApiSshCreate = this.requestFunctionFactory(
-    operations.signupApiSshCreate
-  );
-
-  public signupApiSshList = this.requestFunctionFactory(
-    operations.signupApiSshList
-  );
-
-  public signupApiSshDelete = this.requestFunctionFactory(
-    operations.signupApiSshDelete
-  );
-
-  public signupApiSshEdit = this.requestFunctionFactory(
-    operations.signupApiSshEdit
-  );
-
-  public signupApiSshGet = this.requestFunctionFactory(
-    operations.signupApiSshGet
-  );
-
-  public signupApiSupportCodeRequest = this.requestFunctionFactory(
-    operations.signupApiSupportCodeRequest
-  );
-
-  public signupApiTokenCheck = this.requestFunctionFactory(
-    operations.signupApiTokenCheck
-  );
-
-  public appGetSystemsoftware = this.requestFunctionFactory(
-    operations.appGetSystemsoftware
-  );
-
-  public appListSystemsoftwares = this.requestFunctionFactory(
-    operations.appListSystemsoftwares
-  );
-
-  public appGetSystemsoftwareversion = this.requestFunctionFactory(
-    operations.appGetSystemsoftwareversion
-  );
-
-  public appListSystemsoftwareversions = this.requestFunctionFactory(
-    operations.appListSystemsoftwareversions
-  );
-
-  public userServiceAvatarRemove = this.requestFunctionFactory(
-    operations.userServiceAvatarRemove
-  );
-
-  public userServiceAvatarRequestUpload = this.requestFunctionFactory(
-    operations.userServiceAvatarRequestUpload
-  );
-
-  public userServiceFeedbackCreate = this.requestFunctionFactory(
-    operations.userServiceFeedbackCreate
-  );
-
-  public userServiceFeedbackList = this.requestFunctionFactory(
-    operations.userServiceFeedbackList
-  );
-
-  public userServiceIssueNew = this.requestFunctionFactory(
-    operations.userServiceIssueNew
-  );
-
-  public userServicePersonalInformationUpdate = this.requestFunctionFactory(
-    operations.userServicePersonalInformationUpdate
-  );
-
-  public userServiceUserGet = this.requestFunctionFactory(
-    operations.userServiceUserGet
-  );
-
-  public userServicePersonalizedSettingsGet = this.requestFunctionFactory(
-    operations.userServicePersonalizedSettingsGet
-  );
-
-  public userServicePersonalizedSettingsUpdate = this.requestFunctionFactory(
-    operations.userServicePersonalizedSettingsUpdate
-  );
-
-  public userServicePhoneNumberAdd = this.requestFunctionFactory(
-    operations.userServicePhoneNumberAdd
-  );
-
-  public userServicePhoneNumberRemove = this.requestFunctionFactory(
-    operations.userServicePhoneNumberRemove
-  );
-
-  public userServicePhoneNumberVerify = this.requestFunctionFactory(
-    operations.userServicePhoneNumberVerify
-  );
-
-  public userServiceUserGetOwn = this.requestFunctionFactory(
-    operations.userServiceUserGetOwn
-  );
-
-  public varnishServiceListValidators = this.requestFunctionFactory(
-    operations.varnishServiceListValidators
-  );
-
-  public varnishServiceValidate = this.requestFunctionFactory(
-    operations.varnishServiceValidate
-  );
-
-  public fileGetFileTypeRules = this.requestFunctionFactory(
-    operations.fileGetFileTypeRules
-  );
-
-  public orderListProjectOrders = this.requestFunctionFactory(
-    operations.orderListProjectOrders
-  );
-
-  public cronjobAbortExecution = this.requestFunctionFactory(
-    operations.cronjobAbortExecution
-  );
-
-  public backupCreateProjectBackup = this.requestFunctionFactory(
-    operations.backupCreateProjectBackup
-  );
-
-  public backupListProjectBackups = this.requestFunctionFactory(
-    operations.backupListProjectBackups
-  );
-
-  public backupCreateProjectBackupSchedule = this.requestFunctionFactory(
-    operations.backupCreateProjectBackupSchedule
-  );
-
-  public backupListProjectBackupSchedules = this.requestFunctionFactory(
-    operations.backupListProjectBackupSchedules
-  );
-
-  public backupDeleteProjectBackup = this.requestFunctionFactory(
-    operations.backupDeleteProjectBackup
-  );
-
-  public backupGetProjectBackup = this.requestFunctionFactory(
-    operations.backupGetProjectBackup
-  );
-
-  public backupCreateProjectBackupExport = this.requestFunctionFactory(
-    operations.backupCreateProjectBackupExport
-  );
-
-  public backupDeleteProjectBackupExport = this.requestFunctionFactory(
-    operations.backupDeleteProjectBackupExport
-  );
-
-  public backupDeleteProjectBackupSchedule = this.requestFunctionFactory(
-    operations.backupDeleteProjectBackupSchedule
-  );
-
-  public backupGetProjectBackupSchedule = this.requestFunctionFactory(
-    operations.backupGetProjectBackupSchedule
-  );
-
-  public backupUpdateProjectBackupSchedule = this.requestFunctionFactory(
-    operations.backupUpdateProjectBackupSchedule
-  );
-
-  public backupUpdateProjectBackupDescription = this.requestFunctionFactory(
-    operations.backupUpdateProjectBackupDescription
-  );
-
-  public cronjobUpdateCronjobAppId = this.requestFunctionFactory(
-    operations.cronjobUpdateCronjobAppId
-  );
-
-  public deprecatedContractCancelContractItemTermination =
-    this.requestFunctionFactory(
-      operations.deprecatedContractCancelContractItemTermination
-    );
-
-  public deprecatedContractTerminateContractItem = this.requestFunctionFactory(
-    operations.deprecatedContractTerminateContractItem
-  );
-
-  public deprecatedContractCancelContractTariffChange =
-    this.requestFunctionFactory(
-      operations.deprecatedContractCancelContractTariffChange
-    );
-
-  public deprecatedContractCancelContractTermination =
-    this.requestFunctionFactory(
-      operations.deprecatedContractCancelContractTermination
-    );
-
-  public deprecatedContractTerminateContract = this.requestFunctionFactory(
-    operations.deprecatedContractTerminateContract
-  );
-
-  public contractGetBaseItemOfContract = this.requestFunctionFactory(
-    operations.contractGetBaseItemOfContract
-  );
-
-  public contractGetNextTerminationDateForItem = this.requestFunctionFactory(
-    operations.contractGetNextTerminationDateForItem
-  );
-
-  public customerCreateCategory = this.requestFunctionFactory(
-    operations.customerCreateCategory
-  );
-
-  public customerListOfCustomerCategories = this.requestFunctionFactory(
-    operations.customerListOfCustomerCategories
-  );
-
-  public customerDeleteCategory = this.requestFunctionFactory(
-    operations.customerDeleteCategory
-  );
-
-  public customerGetCustomerCategory = this.requestFunctionFactory(
-    operations.customerGetCustomerCategory
-  );
-
-  public customerUpdateCategory = this.requestFunctionFactory(
-    operations.customerUpdateCategory
-  );
-
-  public deprecatedContractGetBaseItemOfContract = this.requestFunctionFactory(
-    operations.deprecatedContractGetBaseItemOfContract
-  );
-
-  public invoiceGetDetailOfInvoiceSettings = this.requestFunctionFactory(
-    operations.invoiceGetDetailOfInvoiceSettings
-  );
-
-  public invoiceUpdateInvoiceSettings = this.requestFunctionFactory(
-    operations.invoiceUpdateInvoiceSettings
-  );
-
-  public projectCreateProject = this.requestFunctionFactory(
-    operations.projectCreateProject
-  );
-
-  public projectDeleteServerAvatar = this.requestFunctionFactory(
-    operations.projectDeleteServerAvatar
-  );
-
-  public projectRequestServerAvatarUpload = this.requestFunctionFactory(
-    operations.projectRequestServerAvatarUpload
-  );
-
-  public projectGetServer = this.requestFunctionFactory(
-    operations.projectGetServer
-  );
-
-  public projectListServers = this.requestFunctionFactory(
-    operations.projectListServers
-  );
-
-  public projectUpdateServerDescription = this.requestFunctionFactory(
-    operations.projectUpdateServerDescription
-  );
-
-  public deprecatedCustomerUpdateCustomerMembership =
-    this.requestFunctionFactory(
-      operations.deprecatedCustomerUpdateCustomerMembership
-    );
-
-  public deprecatedMembershipAcceptInvite = this.requestFunctionFactory(
-    operations.deprecatedMembershipAcceptInvite
-  );
-
-  public deprecatedMembershipDeclineInvite = this.requestFunctionFactory(
-    operations.deprecatedMembershipDeclineInvite
-  );
-
-  public deprecatedMembershipDeleteMembership = this.requestFunctionFactory(
-    operations.deprecatedMembershipDeleteMembership
-  );
-
-  public deprecatedMembershipGetMembership = this.requestFunctionFactory(
-    operations.deprecatedMembershipGetMembership
-  );
-
-  public deprecatedMembershipGetInvite = this.requestFunctionFactory(
-    operations.deprecatedMembershipGetInvite
-  );
-
-  public deprecatedMembershipLeaveMembership = this.requestFunctionFactory(
-    operations.deprecatedMembershipLeaveMembership
-  );
-
-  public deprecatedMembershipListInvites = this.requestFunctionFactory(
-    operations.deprecatedMembershipListInvites
-  );
-
-  public deprecatedMembershipListMemberships = this.requestFunctionFactory(
-    operations.deprecatedMembershipListMemberships
-  );
-
-  public deprecatedMembershipResendInviteMail = this.requestFunctionFactory(
-    operations.deprecatedMembershipResendInviteMail
-  );
-
-  public deprecatedMembershipRevokeInvite = this.requestFunctionFactory(
-    operations.deprecatedMembershipRevokeInvite
-  );
-
-  public deprecatedProjectUpdateProjectMembership = this.requestFunctionFactory(
-    operations.deprecatedProjectUpdateProjectMembership
-  );
-
-  public appGetAppversion = this.requestFunctionFactory(
-    operations.appGetAppversion
-  );
-
-  public appListAppversions = this.requestFunctionFactory(
-    operations.appListAppversions
-  );
-
-  public contractGetDetailOfContractByDomain = this.requestFunctionFactory(
-    operations.contractGetDetailOfContractByDomain
-  );
-
-  public contractGetDetailOfContractByPlacementGroup =
-    this.requestFunctionFactory(
-      operations.contractGetDetailOfContractByPlacementGroup
-    );
-
-  public contractGetDetailOfContractByProject = this.requestFunctionFactory(
-    operations.contractGetDetailOfContractByProject
-  );
-
-  public customerAcceptCustomerInvite = this.requestFunctionFactory(
-    operations.customerAcceptCustomerInvite
-  );
-
-  public customerCreateCustomerInvite = this.requestFunctionFactory(
-    operations.customerCreateCustomerInvite
-  );
-
-  public customerDeclineCustomerInvite = this.requestFunctionFactory(
-    operations.customerDeclineCustomerInvite
-  );
-
-  public customerDeleteCustomerInvite = this.requestFunctionFactory(
-    operations.customerDeleteCustomerInvite
-  );
-
-  public customerGetCustomerInvite = this.requestFunctionFactory(
-    operations.customerGetCustomerInvite
-  );
-
-  public customerDeleteCustomerMembership = this.requestFunctionFactory(
-    operations.customerDeleteCustomerMembership
-  );
-
-  public customerGetCustomerMembership = this.requestFunctionFactory(
-    operations.customerGetCustomerMembership
-  );
-
-  public customerUpdateCustomerMembership = this.requestFunctionFactory(
-    operations.customerUpdateCustomerMembership
-  );
-
-  public customerGetCustomerTokenInvite = this.requestFunctionFactory(
-    operations.customerGetCustomerTokenInvite
-  );
-
-  public customerLeaveCustomer = this.requestFunctionFactory(
-    operations.customerLeaveCustomer
-  );
-
-  public customerListCustomerInvites = this.requestFunctionFactory(
-    operations.customerListCustomerInvites
-  );
-
-  public customerListCustomerMemberships = this.requestFunctionFactory(
-    operations.customerListCustomerMemberships
-  );
-
-  public customerListInvitesForCustomer = this.requestFunctionFactory(
-    operations.customerListInvitesForCustomer
-  );
-
-  public customerListMembershipsForCustomer = this.requestFunctionFactory(
-    operations.customerListMembershipsForCustomer
-  );
-
-  public customerResendCustomerInviteMail = this.requestFunctionFactory(
-    operations.customerResendCustomerInviteMail
-  );
-
-  public databaseCreateMysqlDatabase = this.requestFunctionFactory(
-    operations.databaseCreateMysqlDatabase
-  );
-
-  public databaseListMysqlDatabases = this.requestFunctionFactory(
-    operations.databaseListMysqlDatabases
-  );
-
-  public databaseCreateRedisDatabase = this.requestFunctionFactory(
-    operations.databaseCreateRedisDatabase
-  );
-
-  public databaseListRedisDatabases = this.requestFunctionFactory(
-    operations.databaseListRedisDatabases
-  );
-
-  public databaseDeleteMysqlUser = this.requestFunctionFactory(
-    operations.databaseDeleteMysqlUser
-  );
-
-  public databaseGetMysqlUser = this.requestFunctionFactory(
-    operations.databaseGetMysqlUser
-  );
-
-  public databaseUpdateMysqlUser = this.requestFunctionFactory(
-    operations.databaseUpdateMysqlUser
-  );
-
-  public databaseDisableMysqlUser = this.requestFunctionFactory(
-    operations.databaseDisableMysqlUser
-  );
-
-  public databaseEnableMysqlUser = this.requestFunctionFactory(
-    operations.databaseEnableMysqlUser
-  );
-
-  public databaseGetMysqlUserPhpMyAdminUrl = this.requestFunctionFactory(
-    operations.databaseGetMysqlUserPhpMyAdminUrl
-  );
-
-  public databaseListMysqlVersions = this.requestFunctionFactory(
-    operations.databaseListMysqlVersions
-  );
-
-  public databaseListRedisVersions = this.requestFunctionFactory(
-    operations.databaseListRedisVersions
-  );
-
-  public databaseUpdateMysqlUserPassword = this.requestFunctionFactory(
-    operations.databaseUpdateMysqlUserPassword
-  );
-
-  public ingressServiceListForProject = this.requestFunctionFactory(
-    operations.ingressServiceListForProject
-  );
-
-  public projectAcceptProjectInvite = this.requestFunctionFactory(
-    operations.projectAcceptProjectInvite
-  );
-
-  public projectCreateProjectInvite = this.requestFunctionFactory(
-    operations.projectCreateProjectInvite
-  );
-
-  public projectDeclineProjectInvite = this.requestFunctionFactory(
-    operations.projectDeclineProjectInvite
-  );
-
-  public projectDeleteProjectInvite = this.requestFunctionFactory(
-    operations.projectDeleteProjectInvite
-  );
-
-  public projectGetProjectInvite = this.requestFunctionFactory(
-    operations.projectGetProjectInvite
-  );
-
-  public projectDeleteProjectMembership = this.requestFunctionFactory(
-    operations.projectDeleteProjectMembership
-  );
-
-  public projectGetProjectMembership = this.requestFunctionFactory(
-    operations.projectGetProjectMembership
-  );
-
-  public projectUpdateProjectMembership = this.requestFunctionFactory(
-    operations.projectUpdateProjectMembership
-  );
-
-  public projectGetProjectTokenInvite = this.requestFunctionFactory(
-    operations.projectGetProjectTokenInvite
-  );
-
-  public projectLeaveProject = this.requestFunctionFactory(
-    operations.projectLeaveProject
-  );
-
-  public projectListInvitesForProject = this.requestFunctionFactory(
-    operations.projectListInvitesForProject
-  );
-
-  public projectListMembershipsForProject = this.requestFunctionFactory(
-    operations.projectListMembershipsForProject
-  );
-
-  public projectListProjectInvites = this.requestFunctionFactory(
-    operations.projectListProjectInvites
-  );
-
-  public projectListProjectMemberships = this.requestFunctionFactory(
-    operations.projectListProjectMemberships
-  );
-
-  public projectResendProjectInviteMail = this.requestFunctionFactory(
-    operations.projectResendProjectInviteMail
-  );
-
-  public sftpUserCreateSftpUser = this.requestFunctionFactory(
-    operations.sftpUserCreateSftpUser
-  );
-
-  public sftpUserDeleteSftpUser = this.requestFunctionFactory(
-    operations.sftpUserDeleteSftpUser
-  );
-
-  public sftpUserGetSftpUser = this.requestFunctionFactory(
-    operations.sftpUserGetSftpUser
-  );
-
-  public sftpUserUpdateSftpUser = this.requestFunctionFactory(
-    operations.sftpUserUpdateSftpUser
-  );
-
-  public sftpUserListSftpUsers = this.requestFunctionFactory(
-    operations.sftpUserListSftpUsers
-  );
-
-  public sshUserCreateSshUser = this.requestFunctionFactory(
-    operations.sshUserCreateSshUser
-  );
-
-  public sshUserListSshUsers = this.requestFunctionFactory(
-    operations.sshUserListSshUsers
-  );
-
-  public sshUserDeleteSshUser = this.requestFunctionFactory(
-    operations.sshUserDeleteSshUser
-  );
-
-  public sshUserGetSshUser = this.requestFunctionFactory(
-    operations.sshUserGetSshUser
-  );
-
-  public sshUserUpdateSshUser = this.requestFunctionFactory(
-    operations.sshUserUpdateSshUser
-  );
->>>>>>> fa27c6f0
 }
 
-export default MittwaldAPIV2Client;+export default MittwaldApiV2Client;