--- conflicted
+++ resolved
@@ -349,25 +349,6 @@
 
   /** The marketplace API allows you to manage extensions and more information regaring the marketplace. */
   public readonly marketplace = {
-<<<<<<< HEAD
-    /** Get a Contributor. */
-    extensionGetContributor: this.requestFunctionFactory(
-      descriptors.extensionGetContributor,
-    ),
-    /** Delete a Contributor. */
-    contributorDeleteContributor: this.requestFunctionFactory(
-      descriptors.contributorDeleteContributor,
-    ),
-    /** Patch Contributor. */
-    contributorPatchContributor: this.requestFunctionFactory(
-      descriptors.contributorPatchContributor,
-    ),
-    /** Express interest to be a contributor. */
-    contributorExpressInterestToContribute: this.requestFunctionFactory(
-      descriptors.contributorExpressInterestToContribute,
-    ),
-=======
->>>>>>> 958cbe51
     /** Get Contributor Billing Information. */
     contributorGetBillingInformation: this.requestFunctionFactory(
       descriptors.contributorGetBillingInformation,
