--- conflicted
+++ resolved
@@ -1351,31 +1351,22 @@
     getLlmModelsExperimental: this.requestFunctionFactory(
       descriptors.miscGetLlmModelsExperimental,
     ),
-<<<<<<< HEAD
+    /** Obtain a service token. */
+    servicetokenAuthenticateService: this.requestFunctionFactory(
+      descriptors.servicetokenAuthenticateService,
+    ),
+    /** Check if an address exists. */
+    verificationVerifyAddress: this.requestFunctionFactory(
+      descriptors.verificationVerifyAddress,
+    ),
+    /** Check if a company exists. */
+    verificationVerifyCompany: this.requestFunctionFactory(
+      descriptors.verificationVerifyCompany,
+    ),
     /** Check if an email is from mittwald. */
     verificationDetectPhishingEmail: this.requestFunctionFactory(
       descriptors.verificationDetectPhishingEmail,
-=======
-    /** Obtain a service token. */
-    servicetokenAuthenticateService: this.requestFunctionFactory(
-      descriptors.servicetokenAuthenticateService,
->>>>>>> ca123951
-    ),
-    /** Check if an address exists. */
-    verificationVerifyAddress: this.requestFunctionFactory(
-      descriptors.verificationVerifyAddress,
-    ),
-    /** Check if a company exists. */
-    verificationVerifyCompany: this.requestFunctionFactory(
-      descriptors.verificationVerifyCompany,
-    ),
-<<<<<<< HEAD
-=======
-    /** Check if an email is from mittwald. */
-    verificationDetectPhishingEmail: this.requestFunctionFactory(
-      descriptors.verificationDetectPhishingEmail,
-    ),
->>>>>>> ca123951
+    ),
   };
 
   /** The page insights API allows you to get page insights information. */
