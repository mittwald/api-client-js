--- conflicted
+++ resolved
@@ -203,13 +203,10 @@
     listStacks: this.requestFunctionFactory(descriptors.containerListStacks),
     /** List Volumes belonging to a Project. */
     listVolumes: this.requestFunctionFactory(descriptors.containerListVolumes),
-<<<<<<< HEAD
-=======
     /** Pulls the latest version of the Service's image and recreates the Service. */
     pullImageForService: this.requestFunctionFactory(
       descriptors.containerPullImageForService,
     ),
->>>>>>> 713c6f85
     /** Recreate a Service. */
     recreateService: this.requestFunctionFactory(
       descriptors.containerRecreateService,
@@ -881,13 +878,6 @@
     /** List Ingresses compatible with a certificate. */
     ingressListIngressesCompatibleWithCertificate: this.requestFunctionFactory(
       descriptors.ingressListIngressesCompatibleWithCertificate,
-<<<<<<< HEAD
-    ),
-    /** Update the paths of an Ingress. */
-    ingressUpdateIngressPaths: this.requestFunctionFactory(
-      descriptors.ingressUpdateIngressPaths,
-=======
->>>>>>> 713c6f85
     ),
     /** Request the ACME certificate issuance of an Ingress. */
     ingressRequestIngressAcmeCertificateIssuance: this.requestFunctionFactory(
@@ -897,11 +887,6 @@
     sslCheckReplaceCertificate: this.requestFunctionFactory(
       descriptors.sslCheckReplaceCertificate,
     ),
-<<<<<<< HEAD
-    /** Check the replacement of a Certificate. */
-    sslCheckReplaceCertificate: this.requestFunctionFactory(
-      descriptors.sslCheckReplaceCertificate,
-    ),
     /** List CertificateRequests belonging to a Project or an Ingress. */
     sslListCertificateRequests: this.requestFunctionFactory(
       descriptors.sslListCertificateRequests,
@@ -933,63 +918,6 @@
     /** List Certificates belonging to a Project or an Ingress. */
     sslListCertificates: this.requestFunctionFactory(
       descriptors.sslListCertificates,
-    ),
-    /** Update the certificate of a CertificateRequest. */
-    sslSetCertificateRequestCertificate: this.requestFunctionFactory(
-      descriptors.sslSetCertificateRequestCertificate,
-    ),
-  };
-
-  /** The file API allows you to manage your files, for example for conversations attachments and avatar uploads. */
-  public readonly file = {
-    /** Create a File. */
-    createFile: this.requestFunctionFactory(descriptors.fileCreateFile),
-    /** Get a File's meta. */
-    getFileMeta: this.requestFunctionFactory(descriptors.fileGetFileMeta),
-    /** Get a FileUploadToken's rules. */
-    getFileUploadTokenRules: this.requestFunctionFactory(
-      descriptors.fileGetFileUploadTokenRules,
-=======
-    /** List CertificateRequests belonging to a Project or an Ingress. */
-    sslListCertificateRequests: this.requestFunctionFactory(
-      descriptors.sslListCertificateRequests,
->>>>>>> 713c6f85
-    ),
-    /** Create a CertificateRequest. */
-    sslCreateCertificateRequest: this.requestFunctionFactory(
-      descriptors.sslCreateCertificateRequest,
-    ),
-<<<<<<< HEAD
-    /** Get a File. */
-    getFile: this.requestFunctionFactory(descriptors.fileGetFile),
-    /** Get a File with user-friendly url. */
-    getFileWithName: this.requestFunctionFactory(
-      descriptors.fileGetFileWithName,
-=======
-    /** Delete a CertificateRequest. */
-    sslDeleteCertificateRequest: this.requestFunctionFactory(
-      descriptors.sslDeleteCertificateRequest,
-    ),
-    /** Delete a Certificate. */
-    sslDeleteCertificate: this.requestFunctionFactory(
-      descriptors.sslDeleteCertificate,
-    ),
-    /** Get a CertificateRequest. */
-    sslGetCertificateRequest: this.requestFunctionFactory(
-      descriptors.sslGetCertificateRequest,
-    ),
-    /** Get a Certificate. */
-    sslGetCertificate: this.requestFunctionFactory(
-      descriptors.sslGetCertificate,
-    ),
-    /** Update a Certificate. */
-    sslReplaceCertificate: this.requestFunctionFactory(
-      descriptors.sslReplaceCertificate,
-    ),
-    /** List Certificates belonging to a Project or an Ingress. */
-    sslListCertificates: this.requestFunctionFactory(
-      descriptors.sslListCertificates,
->>>>>>> 713c6f85
     ),
   };
 
@@ -1117,8 +1045,6 @@
     ),
   };
 
-<<<<<<< HEAD
-=======
   /** The user API allows you to manage your own user and access information of other users that might be visible to you. */
   public readonly user = {
     /** Update your account information. */
@@ -1313,7 +1239,6 @@
     ),
   };
 
->>>>>>> 713c6f85
   /** The project API allows you to manage your projects, and also any kinds of user memberships concerning these projects. */
   public readonly project = {
     /** Accept a ProjectInvite. */
