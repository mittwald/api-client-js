{
  "name": "@mittwald/api-client",
<<<<<<< HEAD
  "version": "3.1.21",
  "author": "Mittwald CM Service GmbH & Co. KG <opensource@mittwald.de>",
  "type": "module",
=======
  "version": "3.1.22",
>>>>>>> d6e175bf
  "description": "Auto-generated client for the mittwald API",
  "keywords": [
    "api",
    "client",
    "mittwald",
    "rest",
    "sdk"
  ],
  "homepage": "https://developer.mittwald.de",
  "repository": "github:mittwald/api-client-js",
  "bugs": {
    "url": "https://github.com/mittwald/api-client-js/issues"
  },
  "license": "MIT",
  "exports": {
    ".": "./dist/index.mjs",
    "./react": "./dist/react.mjs"
  },
  "files": [
    "dist"
  ],
  "scripts": {
    "build": "yarn unbuild",
    "build-dev": "yarn build",
    "format": "prettier --write '**/*.{ts,tsx,yaml,yml,json,md,mdx,js}'",
    "generate:client": "yarn acg generate --name MittwaldAPIV2 spec/openapi.json src/generated/v2 --optionalHeader x-access-token",
    "generate:client-dev": "yarn acg generate --name MittwaldAPIV2 spec/openapi-dev.json src/generated/v2 --optionalHeader x-access-token",
    "lint": "eslint .",
    "spec:refresh": "concurrently yarn:spec:refresh:v2 yarn:spec:refresh-dev:v2",
    "spec:refresh:v2": "curl --silent https://api.mittwald.de/openapi | spec/transform-openapi.sh > spec/openapi.json",
    "spec:refresh-dev:v2": "curl --silent https://api-public.dev.mittwald.systems/openapi | spec/transform-openapi.sh  > spec/openapi-dev.json"
  },
  "dependencies": {
    "@mittwald/api-client-commons": "workspace:*",
    "browser-or-node": "^3.0.0-pre.0"
  },
  "devDependencies": {
    "@mittwald/api-code-generator": "workspace:*",
    "@mittwald/react-use-promise": "^2.1.0",
    "@types/react": "^18",
    "@typescript-eslint/eslint-plugin": "^6.12.0",
    "@typescript-eslint/parser": "^6.12.0",
    "concurrently": "^8.2.2",
    "eslint": "^8.54.0",
    "eslint-config-prettier": "^9.0.0",
    "eslint-plugin-json": "^3.1.0",
    "eslint-plugin-prettier": "^5.0.1",
    "has-flag": "^5.0.1",
    "prettier": "^3.1.0",
    "prettier-plugin-jsdoc": "^1.1.1",
    "prettier-plugin-pkgsort": "^0.2.1",
    "prettier-plugin-sort-json": "^3.1.0",
    "react": "^18.2.0",
    "unbuild": "^2.0.0"
  },
  "peerDependencies": {
    "@mittwald/react-use-promise": "^1.3.2"
  },
  "peerDependenciesMeta": {
    "@mittwald/react-use-promise": {
      "optional": true
    }
  },
  "nx": {
    "targets": {
      "build": {
        "cache": true,
        "dependsOn": [
          "^build",
          "generate:client"
        ]
      },
      "build-dev": {
        "cache": true,
        "dependsOn": [
          "^build",
          "generate:client-dev"
        ]
      },
      "generate:client": {
        "cache": true,
        "dependsOn": [
          "^build"
        ],
        "inputs": [
          "{projectRoot}/spec/*"
        ],
        "outputs": [
          "{projectRoot}/src/generated/**/*"
        ]
      },
      "generate:client-dev": {
        "cache": true,
        "dependsOn": [
          "^build"
        ],
        "inputs": [
          "{projectRoot}/spec/*"
        ],
        "outputs": [
          "{projectRoot}/src/generated/**/*"
        ]
      }
    }
  },
  "unbuild": {
    "declaration": true
  }
}<|MERGE_RESOLUTION|>--- conflicted
+++ resolved
@@ -1,12 +1,8 @@
 {
   "name": "@mittwald/api-client",
-<<<<<<< HEAD
-  "version": "3.1.21",
+  "version": "3.1.22",
   "author": "Mittwald CM Service GmbH & Co. KG <opensource@mittwald.de>",
   "type": "module",
-=======
-  "version": "3.1.22",
->>>>>>> d6e175bf
   "description": "Auto-generated client for the mittwald API",
   "keywords": [
     "api",
