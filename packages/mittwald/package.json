--- conflicted
+++ resolved
@@ -1,10 +1,6 @@
 {
   "name": "@mittwald/api-client",
-<<<<<<< HEAD
-  "version": "0.0.0-development-6c87013-20250624",
-=======
   "version": "4.167.0",
->>>>>>> 85812ba1
   "author": "Mittwald CM Service GmbH & Co. KG <opensource@mittwald.de>",
   "type": "module",
   "description": "Auto-generated client for the mittwald API",
