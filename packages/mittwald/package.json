{
  "name": "@mittwald/api-client",
<<<<<<< HEAD
  "version": "0.0.0-development-f9138b7-20251210",
=======
  "version": "4.273.0",
>>>>>>> b5589d25
  "author": "Mittwald CM Service GmbH & Co. KG <opensource@mittwald.de>",
  "type": "module",
  "description": "Auto-generated client for the mittwald API",
  "keywords": [
    "api",
    "client",
    "mittwald",
    "rest",
    "sdk"
  ],
  "homepage": "https://developer.mittwald.de",
  "repository": "github:mittwald/api-client-js",
  "bugs": {
    "url": "https://github.com/mittwald/api-client-js/issues"
  },
  "license": "MIT",
  "exports": {
    ".": {
      "types": "./dist/types/index.d.ts",
      "import": "./dist/esm/index.js"
    },
    "./react": {
      "types": "./dist/types/react.d.ts",
      "import": "./dist/esm/react.js"
    }
  },
  "files": [
    "dist"
  ],
  "scripts": {
    "build": "run build:clean && run tsc",
    "build:clean": "run rimraf dist",
    "build:client-base": "run acg generate --name MittwaldAPIV2 /dev/stdin src/generated/v2 --optionalHeader x-access-token",
    "build:client-dev": "bash -e -o pipefail -c 'spec/transform-openapi.sh < spec/openapi-dev.json | run build:client-base'",
    "build:client-prod": "bash -e -o pipefail -c 'spec/transform-openapi.sh < spec/openapi.json | run build:client-base'",
    "build:fetch-openapi-dev": "curl --location --fail --silent https://developer.mittwald.de/specs/openapi-v2-dev.json > spec/openapi-dev.json",
    "build:fetch-openapi-prod": "curl --location --fail --silent 'https://api.mittwald.de/v2/openapi.json?withExperimental=true' > spec/openapi.json",
    "build:write-version-file": "run tsx dev/writeVersion.ts",
    "format": "run prettier --write '**/*.{ts,tsx,yaml,yml,json,md,mdx,js}'",
    "lint": "run eslint .",
    "test": "",
    "test:client-generation-clean": "git diff --exit-code",
    "test:compile": "run tsc --noEmit"
  },
  "dependencies": {
    "@mittwald/api-client-commons": "workspace:^",
    "browser-or-node": "^3.0.0"
  },
  "devDependencies": {
    "@mittwald/api-code-generator": "workspace:^",
    "@mittwald/react-use-promise": "^2.6.2",
    "@types/node": "^22.18.11",
    "@types/react": "^18.3.26",
    "@typescript-eslint/eslint-plugin": "^7.18.0",
    "@typescript-eslint/parser": "^7.18.0",
    "concurrently": "^8.2.2",
    "eslint": "^8.57.1",
    "eslint-config-prettier": "^9.1.2",
    "eslint-plugin-json": "^3.1.0",
    "eslint-plugin-prettier": "^5.5.4",
    "has-flag": "^5.0.1",
    "prettier": "^3.6.2",
    "prettier-plugin-jsdoc": "^1.3.3",
    "prettier-plugin-pkgsort": "^0.2.1",
    "prettier-plugin-sort-json": "^3.1.0",
    "react": "^18.3.1",
    "read-pkg": "^9.0.1",
    "rimraf": "^5.0.10",
    "tsx": "^4.20.6",
    "typescript": "5.7.2"
  },
  "peerDependencies": {
    "@mittwald/react-use-promise": "^2.6.0"
  },
  "peerDependenciesMeta": {
    "@mittwald/react-use-promise": {
      "optional": true
    }
  }
}<|MERGE_RESOLUTION|>--- conflicted
+++ resolved
@@ -1,10 +1,6 @@
 {
   "name": "@mittwald/api-client",
-<<<<<<< HEAD
-  "version": "0.0.0-development-f9138b7-20251210",
-=======
   "version": "4.273.0",
->>>>>>> b5589d25
   "author": "Mittwald CM Service GmbH & Co. KG <opensource@mittwald.de>",
   "type": "module",
   "description": "Auto-generated client for the mittwald API",
