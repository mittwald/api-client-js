--- conflicted
+++ resolved
@@ -1,10 +1,6 @@
 {
   "name": "@mittwald/api-client",
-<<<<<<< HEAD
-  "version": "0.0.0-development-e096ee7-20240924",
-=======
   "version": "4.143.0",
->>>>>>> 713c6f85
   "author": "Mittwald CM Service GmbH & Co. KG <opensource@mittwald.de>",
   "type": "module",
   "description": "Auto-generated client for the mittwald API",
