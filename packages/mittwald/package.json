{
  "name": "@mittwald/api-client",
<<<<<<< HEAD
  "version": "0.0.0-development-74e1fd1-20240611",
=======
  "version": "4.53.0",
>>>>>>> 4bc0de67
  "author": "Mittwald CM Service GmbH & Co. KG <opensource@mittwald.de>",
  "type": "module",
  "description": "Auto-generated client for the mittwald API",
  "keywords": [
    "api",
    "client",
    "mittwald",
    "rest",
    "sdk"
  ],
  "homepage": "https://developer.mittwald.de",
  "repository": "github:mittwald/api-client-js",
  "bugs": {
    "url": "https://github.com/mittwald/api-client-js/issues"
  },
  "license": "MIT",
  "exports": {
    ".": {
      "types": "./dist/types/index.d.ts",
      "import": "./dist/esm/index.js"
    },
    "./react": {
      "types": "./dist/types/react.d.ts",
      "import": "./dist/esm/react.js"
    }
  },
  "files": [
    "dist"
  ],
  "scripts": {
    "build": "run build:clean && run tsc",
    "build:clean": "run rimraf dist",
    "build:client-base": "run acg generate --name MittwaldAPIV2 /dev/stdin src/generated/v2 --optionalHeader x-access-token",
    "build:client-dev": "bash -e -o pipefail -c 'spec/transform-openapi.sh < spec/openapi-dev.json | run build:client-base'",
    "build:client-prod": "bash -e -o pipefail -c 'spec/transform-openapi.sh < spec/openapi.json | run build:client-base'",
    "build:fetch-openapi": "curl --location --fail --silent https://api.mittwald.de/v2/openapi.json > spec/openapi.json",
    "build:fetch-openapi-dev": "curl --location --fail --silent https://api-public.dev.mittwald.systems/v2/openapi.json > spec/openapi-dev.json",
    "build:write-version-file": "run tsx dev/writeVersion.ts",
    "format": "run prettier --write '**/*.{ts,tsx,yaml,yml,json,md,mdx,js}'",
    "lint": "run eslint .",
    "test": "",
    "test:client-generation-clean": "git diff --exit-code",
    "test:compile": "run tsc --noEmit"
  },
  "dependencies": {
    "@mittwald/api-client-commons": "workspace:^",
    "browser-or-node": "^3.0.0"
  },
  "devDependencies": {
    "@mittwald/api-code-generator": "workspace:^",
    "@mittwald/react-use-promise": "^2.3.13",
    "@types/node": "^20.14.14",
    "@types/react": "^18.3.3",
    "@typescript-eslint/eslint-plugin": "^7.18.0",
    "@typescript-eslint/parser": "^7.18.0",
    "concurrently": "^8.2.2",
    "eslint": "^8.57.0",
    "eslint-config-prettier": "^9.1.0",
    "eslint-plugin-json": "^3.1.0",
    "eslint-plugin-prettier": "^5.2.1",
    "has-flag": "^5.0.1",
    "prettier": "^3.3.3",
    "prettier-plugin-jsdoc": "^1.3.0",
    "prettier-plugin-pkgsort": "^0.2.1",
    "prettier-plugin-sort-json": "^3.1.0",
    "react": "^18.3.1",
    "read-pkg": "^9.0.1",
    "rimraf": "^5.0.10",
    "tsx": "^4.16.5",
    "typescript": "5.5.4"
  },
  "peerDependencies": {
    "@mittwald/react-use-promise": "^2.3.12"
  },
  "peerDependenciesMeta": {
    "@mittwald/react-use-promise": {
      "optional": true
    }
  }
}<|MERGE_RESOLUTION|>--- conflicted
+++ resolved
@@ -1,10 +1,6 @@
 {
   "name": "@mittwald/api-client",
-<<<<<<< HEAD
-  "version": "0.0.0-development-74e1fd1-20240611",
-=======
   "version": "4.53.0",
->>>>>>> 4bc0de67
   "author": "Mittwald CM Service GmbH & Co. KG <opensource@mittwald.de>",
   "type": "module",
   "description": "Auto-generated client for the mittwald API",
