{
  "name": "@mittwald/api-client",
<<<<<<< HEAD
  "version": "0.0.0-development-5f2817b-20250709",
=======
  "version": "4.179.0",
>>>>>>> 54a54891
  "author": "Mittwald CM Service GmbH & Co. KG <opensource@mittwald.de>",
  "type": "module",
  "description": "Auto-generated client for the mittwald API",
  "keywords": [
    "api",
    "client",
    "mittwald",
    "rest",
    "sdk"
  ],
  "homepage": "https://developer.mittwald.de",
  "repository": "github:mittwald/api-client-js",
  "bugs": {
    "url": "https://github.com/mittwald/api-client-js/issues"
  },
  "license": "MIT",
  "exports": {
    ".": {
      "types": "./dist/types/index.d.ts",
      "import": "./dist/esm/index.js"
    },
    "./react": {
      "types": "./dist/types/react.d.ts",
      "import": "./dist/esm/react.js"
    }
  },
  "files": [
    "dist"
  ],
  "scripts": {
    "build": "run build:clean && run tsc",
    "build:clean": "run rimraf dist",
    "build:client-base": "run acg generate --name MittwaldAPIV2 /dev/stdin src/generated/v2 --optionalHeader x-access-token",
    "build:client-dev": "bash -e -o pipefail -c 'spec/transform-openapi.sh < spec/openapi-dev.json | run build:client-base'",
    "build:client-prod": "bash -e -o pipefail -c 'spec/transform-openapi.sh < spec/openapi.json | run build:client-base'",
    "build:fetch-openapi-dev": "curl --location --fail --silent https://developer.mittwald.de/specs/openapi-v2-dev.json > spec/openapi-dev.json",
    "build:fetch-openapi-prod": "curl --location --fail --silent 'https://api.mittwald.de/v2/openapi.json?withExperimental=true' > spec/openapi.json",
    "build:write-version-file": "run tsx dev/writeVersion.ts",
    "format": "run prettier --write '**/*.{ts,tsx,yaml,yml,json,md,mdx,js}'",
    "lint": "run eslint .",
    "test": "",
    "test:client-generation-clean": "git diff --exit-code",
    "test:compile": "run tsc --noEmit"
  },
  "dependencies": {
    "@mittwald/api-client-commons": "workspace:^",
    "browser-or-node": "^3.0.0"
  },
  "devDependencies": {
    "@mittwald/api-code-generator": "workspace:^",
    "@mittwald/react-use-promise": "^2.6.0",
    "@types/node": "^22.10.1",
    "@types/react": "^18.3.14",
    "@typescript-eslint/eslint-plugin": "^7.18.0",
    "@typescript-eslint/parser": "^7.18.0",
    "concurrently": "^8.2.2",
    "eslint": "^8.57.1",
    "eslint-config-prettier": "^9.1.0",
    "eslint-plugin-json": "^3.1.0",
    "eslint-plugin-prettier": "^5.2.1",
    "has-flag": "^5.0.1",
    "prettier": "^3.4.2",
    "prettier-plugin-jsdoc": "^1.3.0",
    "prettier-plugin-pkgsort": "^0.2.1",
    "prettier-plugin-sort-json": "^3.1.0",
    "react": "^18.3.1",
    "read-pkg": "^9.0.1",
    "rimraf": "^5.0.10",
    "tsx": "^4.19.2",
    "typescript": "5.7.2"
  },
  "peerDependencies": {
    "@mittwald/react-use-promise": "^2.6.0"
  },
  "peerDependenciesMeta": {
    "@mittwald/react-use-promise": {
      "optional": true
    }
  }
}<|MERGE_RESOLUTION|>--- conflicted
+++ resolved
@@ -1,10 +1,6 @@
 {
   "name": "@mittwald/api-client",
-<<<<<<< HEAD
-  "version": "0.0.0-development-5f2817b-20250709",
-=======
   "version": "4.179.0",
->>>>>>> 54a54891
   "author": "Mittwald CM Service GmbH & Co. KG <opensource@mittwald.de>",
   "type": "module",
   "description": "Auto-generated client for the mittwald API",
