--- conflicted
+++ resolved
@@ -6,11 +6,7 @@
   "type": "module",
   "scripts": {
     "generate:client": "yarn generate:client:v2",
-<<<<<<< HEAD
-    "generate:client:v2": "acg generate --name MittwaldAPIV2 https://api.mittwald.de/openapi src/generated/v2 --optionalHeader x-access-token"
-=======
-    "generate:client:v2": "acg generate --displayErrors --autoAccept '**/*' --namespace MittwaldApiV2 --optionalHeaders x-access-token --out src/generated/v2 https://api.mittwald.de/openapi"
->>>>>>> fa27c6f0
+    "generate:client:v2": "acg generate --name MittwaldApiV2 https://api.mittwald.de/openapi src/generated/v2 --optionalHeader x-access-token"
   },
   "files": [
     "dist/**/*.{js,d.ts}"
