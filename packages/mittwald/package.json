--- conflicted
+++ resolved
@@ -1,10 +1,6 @@
 {
   "name": "@mittwald/api-client",
-<<<<<<< HEAD
-  "version": "3.1.59",
-=======
   "version": "3.1.57",
->>>>>>> 89d25d45
   "author": "Mittwald CM Service GmbH & Co. KG <opensource@mittwald.de>",
   "type": "module",
   "description": "Auto-generated client for the mittwald API",
