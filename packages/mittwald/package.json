{
  "name": "@mittwald/api-client",
<<<<<<< HEAD
  "version": "0.0.0-development-f99f5ee-20251020",
=======
  "version": "4.242.3",
>>>>>>> be36a719
  "author": "Mittwald CM Service GmbH & Co. KG <opensource@mittwald.de>",
  "type": "module",
  "description": "Auto-generated client for the mittwald API",
  "keywords": [
    "api",
    "client",
    "mittwald",
    "rest",
    "sdk"
  ],
  "homepage": "https://developer.mittwald.de",
  "repository": "github:mittwald/api-client-js",
  "bugs": {
    "url": "https://github.com/mittwald/api-client-js/issues"
  },
  "license": "MIT",
  "exports": {
    ".": {
      "types": "./dist/types/index.d.ts",
      "import": "./dist/esm/index.js"
    },
    "./react": {
      "types": "./dist/types/react.d.ts",
      "import": "./dist/esm/react.js"
    }
  },
  "files": [
    "dist"
  ],
  "scripts": {
    "build": "run build:clean && run tsc",
    "build:clean": "run rimraf dist",
    "build:client-base": "run acg generate --name MittwaldAPIV2 /dev/stdin src/generated/v2 --optionalHeader x-access-token",
    "build:client-dev": "bash -e -o pipefail -c 'spec/transform-openapi.sh < spec/openapi-dev.json | run build:client-base'",
    "build:client-prod": "bash -e -o pipefail -c 'spec/transform-openapi.sh < spec/openapi.json | run build:client-base'",
    "build:fetch-openapi-dev": "curl --location --fail --silent https://developer.mittwald.de/specs/openapi-v2-dev.json > spec/openapi-dev.json",
    "build:fetch-openapi-prod": "curl --location --fail --silent 'https://api.mittwald.de/v2/openapi.json?withExperimental=true' > spec/openapi.json",
    "build:write-version-file": "run tsx dev/writeVersion.ts",
    "format": "run prettier --write '**/*.{ts,tsx,yaml,yml,json,md,mdx,js}'",
    "lint": "run eslint .",
    "test": "",
    "test:client-generation-clean": "git diff --exit-code",
    "test:compile": "run tsc --noEmit"
  },
  "dependencies": {
    "@mittwald/api-client-commons": "workspace:^",
    "browser-or-node": "^3.0.0"
  },
  "devDependencies": {
    "@mittwald/api-code-generator": "workspace:^",
    "@mittwald/react-use-promise": "^2.6.2",
    "@types/node": "^22.18.11",
    "@types/react": "^18.3.26",
    "@typescript-eslint/eslint-plugin": "^7.18.0",
    "@typescript-eslint/parser": "^7.18.0",
    "concurrently": "^8.2.2",
    "eslint": "^8.57.1",
    "eslint-config-prettier": "^9.1.2",
    "eslint-plugin-json": "^3.1.0",
    "eslint-plugin-prettier": "^5.5.4",
    "has-flag": "^5.0.1",
    "prettier": "^3.6.2",
    "prettier-plugin-jsdoc": "^1.3.3",
    "prettier-plugin-pkgsort": "^0.2.1",
    "prettier-plugin-sort-json": "^3.1.0",
    "react": "^18.3.1",
    "read-pkg": "^9.0.1",
    "rimraf": "^5.0.10",
    "tsx": "^4.20.6",
    "typescript": "5.7.2"
  },
  "peerDependencies": {
    "@mittwald/react-use-promise": "^2.6.0"
  },
  "peerDependenciesMeta": {
    "@mittwald/react-use-promise": {
      "optional": true
    }
  }
}<|MERGE_RESOLUTION|>--- conflicted
+++ resolved
@@ -1,10 +1,6 @@
 {
   "name": "@mittwald/api-client",
-<<<<<<< HEAD
-  "version": "0.0.0-development-f99f5ee-20251020",
-=======
   "version": "4.242.3",
->>>>>>> be36a719
   "author": "Mittwald CM Service GmbH & Co. KG <opensource@mittwald.de>",
   "type": "module",
   "description": "Auto-generated client for the mittwald API",
