--- conflicted
+++ resolved
@@ -1,10 +1,6 @@
 {
   "name": "@mittwald/api-code-generator",
-<<<<<<< HEAD
-  "version": "0.0.0-development-74e1fd1-20240611",
-=======
   "version": "4.47.1",
->>>>>>> 4bc0de67
   "type": "module",
   "repository": "https://github.com/mittwald/api-client-js.git",
   "license": "MIT",
