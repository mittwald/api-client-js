--- conflicted
+++ resolved
@@ -1,10 +1,6 @@
 {
   "name": "@mittwald/api-code-generator",
-<<<<<<< HEAD
-  "version": "0.0.0-development-c892644-20251126",
-=======
   "version": "4.267.0",
->>>>>>> 1217aabf
   "type": "module",
   "repository": "https://github.com/mittwald/api-client-js.git",
   "license": "MIT",
