{
  "name": "@mittwald/api-code-generator",
<<<<<<< HEAD
  "version": "0.0.0-development-f311f07-20240822",
=======
  "version": "4.60.0",
>>>>>>> bb13260f
  "type": "module",
  "repository": "https://github.com/mittwald/api-client-js.git",
  "license": "MIT",
  "exports": {
    ".": "./bin/cli.js",
    "./js": {
      "types": "./dist/types/index.d.ts",
      "default": "./dist/esm/index.js"
    }
  },
  "bin": {
    "acg": "./bin/cli.js"
  },
  "files": [
    "dist"
  ],
  "scripts": {
    "build": "run build:clean && yarn tsc",
    "build:clean": "run rimraf dist",
    "format": "run prettier --write '**/*.{ts,tsx,yaml,yml,json,md,mdx,js}'",
    "lint": "run eslint .",
    "test": "",
    "test:compile": "run tsc --noEmit",
    "test:unit": "node --experimental-vm-modules $(yarn bin jest)"
  },
  "dependencies": {
    "@oclif/core": "^3.27.0",
    "@oclif/plugin-help": "^6.2.8",
    "@oclif/plugin-plugins": "^4.3.10",
    "@sindresorhus/is": "^6.3.1",
    "@types/clone-deep": "^4.0.4",
    "@types/invariant": "^2.2.37",
    "@types/js-yaml": "^4.0.9",
    "@types/prettier": "^3.0.0",
    "@types/verror": "^1.10.10",
    "@types/yieldable-json": "^2.0.2",
    "axios": "^1.7.7",
    "camelcase": "^8.0.0",
    "clone-deep": "^4.0.1",
    "dot-prop": "^8.0.2",
    "fs-jetpack": "^5.1.0",
    "get-stdin": "^9.0.0",
    "invariant": "^2.2.4",
    "js-yaml": "^4.1.0",
    "json-schema-to-typescript": "^13.1.2",
    "openapi-schema-validator": "^12.1.3",
    "openapi-types": "^12.1.3",
    "prettier": "^3.3.3",
    "swagger2openapi": "^7.0.8",
    "type-fest": "^4.23.0",
    "verror": "^1.10.1",
    "yieldable-json": "^2.0.1",
    "zod": "^3.23.8",
    "zod-validation-error": "^3.3.1"
  },
  "devDependencies": {
    "@jest/globals": "^29.7.0",
    "@types/jest": "^29.5.12",
    "@types/swagger2openapi": "^7.0.4",
    "@typescript-eslint/eslint-plugin": "^7.18.0",
    "@typescript-eslint/parser": "^7.18.0",
    "eslint": "^8.57.0",
    "eslint-config-prettier": "^9.1.0",
    "eslint-plugin-json": "^3.1.0",
    "eslint-plugin-prettier": "^5.2.1",
    "jest": "^29.7.0",
    "prettier": "^3.3.3",
    "prettier-plugin-jsdoc": "^1.3.0",
    "prettier-plugin-pkgsort": "^0.2.1",
    "prettier-plugin-sort-json": "^3.1.0",
    "rimraf": "^5.0.10",
    "ts-jest": "^29.2.4",
    "typescript": "^5.5.4"
  },
  "oclif": {
    "bin": "acg",
    "dirname": "acg",
    "commands": "./dist/esm/commands",
    "plugins": [
      "@oclif/plugin-help",
      "@oclif/plugin-plugins"
    ]
  }
}<|MERGE_RESOLUTION|>--- conflicted
+++ resolved
@@ -1,10 +1,6 @@
 {
   "name": "@mittwald/api-code-generator",
-<<<<<<< HEAD
-  "version": "0.0.0-development-f311f07-20240822",
-=======
   "version": "4.60.0",
->>>>>>> bb13260f
   "type": "module",
   "repository": "https://github.com/mittwald/api-client-js.git",
   "license": "MIT",
