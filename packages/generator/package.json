{
  "name": "@mittwald/api-code-generator",
<<<<<<< HEAD
  "version": "0.0.0-development-b04ddc9-20251030",
=======
  "version": "4.250.0",
>>>>>>> fdba291d
  "type": "module",
  "repository": "https://github.com/mittwald/api-client-js.git",
  "license": "MIT",
  "exports": {
    ".": "./bin/cli.js",
    "./js": {
      "types": "./dist/types/index.d.ts",
      "default": "./dist/esm/index.js"
    }
  },
  "bin": {
    "acg": "./bin/cli.js"
  },
  "files": [
    "dist"
  ],
  "scripts": {
    "build": "run build:clean && yarn tsc",
    "build:clean": "run rimraf dist",
    "format": "run prettier --write '**/*.{ts,tsx,yaml,yml,json,md,mdx,js}'",
    "lint": "run eslint .",
    "test": "",
    "test:compile": "run tsc --noEmit",
    "test:unit": "node --experimental-vm-modules $(yarn bin jest)"
  },
  "dependencies": {
    "@oclif/core": "^3.27.0",
    "@oclif/plugin-help": "^6.2.33",
    "@oclif/plugin-plugins": "^4.3.10",
    "@sindresorhus/is": "^6.3.1",
    "@types/clone-deep": "^4.0.4",
    "@types/invariant": "^2.2.37",
    "@types/js-yaml": "^4.0.9",
    "@types/prettier": "^3.0.0",
    "@types/verror": "^1.10.11",
    "@types/yieldable-json": "^2.0.2",
    "axios": "^1.12.2",
    "camelcase": "^8.0.0",
    "clone-deep": "^4.0.1",
    "dot-prop": "^8.0.2",
    "fs-jetpack": "^5.1.0",
    "get-stdin": "^9.0.0",
    "invariant": "^2.2.4",
    "js-yaml": "^4.1.0",
    "json-schema-to-typescript": "^15.0.4",
    "openapi-schema-validator": "^12.1.3",
    "openapi-types": "^12.1.3",
    "prettier": "^3.6.2",
    "swagger2openapi": "^7.0.8",
    "type-fest": "^4.30.0",
    "verror": "^1.10.1",
    "yieldable-json": "^2.1.0",
    "zod": "^3.25.76",
    "zod-validation-error": "^3.5.3"
  },
  "devDependencies": {
    "@jest/globals": "^29.7.0",
    "@types/jest": "^29.5.14",
    "@types/swagger2openapi": "^7.0.4",
    "@typescript-eslint/eslint-plugin": "^7.18.0",
    "@typescript-eslint/parser": "^7.18.0",
    "eslint": "^8.57.1",
    "eslint-config-prettier": "^9.1.2",
    "eslint-plugin-json": "^3.1.0",
    "eslint-plugin-prettier": "^5.5.4",
    "jest": "^29.7.0",
    "prettier": "^3.6.2",
    "prettier-plugin-jsdoc": "^1.3.3",
    "prettier-plugin-pkgsort": "^0.2.1",
    "prettier-plugin-sort-json": "^3.1.0",
    "rimraf": "^5.0.10",
    "ts-jest": "^29.2.5",
    "typescript": "^5.7.2"
  },
  "oclif": {
    "bin": "acg",
    "dirname": "acg",
    "commands": "./dist/esm/commands",
    "plugins": [
      "@oclif/plugin-help",
      "@oclif/plugin-plugins"
    ]
  }
}<|MERGE_RESOLUTION|>--- conflicted
+++ resolved
@@ -1,10 +1,6 @@
 {
   "name": "@mittwald/api-code-generator",
-<<<<<<< HEAD
-  "version": "0.0.0-development-b04ddc9-20251030",
-=======
   "version": "4.250.0",
->>>>>>> fdba291d
   "type": "module",
   "repository": "https://github.com/mittwald/api-client-js.git",
   "license": "MIT",
