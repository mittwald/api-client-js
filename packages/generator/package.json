--- conflicted
+++ resolved
@@ -1,10 +1,6 @@
 {
   "name": "@mittwald/api-code-generator",
-<<<<<<< HEAD
-  "version": "0.0.0-development-404b2c6-20250912",
-=======
   "version": "4.224.1",
->>>>>>> 1ea36210
   "type": "module",
   "repository": "https://github.com/mittwald/api-client-js.git",
   "license": "MIT",
