{
  "name": "@mittwald/api-client-commons",
<<<<<<< HEAD
  "version": "0.0.0-development-3a5c2fb-20251119",
=======
  "version": "4.262.0",
>>>>>>> 38a98438
  "author": "Mittwald CM Service GmbH & Co. KG <opensource@mittwald.de>",
  "type": "module",
  "description": "Common types and utilities for mittwald API clients",
  "keywords": [
    "api",
    "client",
    "mittwald",
    "rest",
    "sdk"
  ],
  "homepage": "https://developer.mittwald.de",
  "repository": "https://github.com/mittwald/api-client-js.git",
  "bugs": "https://github.com/mittwald/api-client-js/issues",
  "license": "MIT",
  "exports": {
    ".": {
      "types": "./dist/types/index.d.ts",
      "default": "./dist/esm/index.js"
    },
    "./testing": {
      "types": "./dist/types/testing/index.d.ts",
      "default": "./dist/esm/testing/index.js"
    },
    "./react": {
      "types": "./dist/types/react/index.d.ts",
      "default": "./dist/esm/react/index.js"
    }
  },
  "files": [
    "dist"
  ],
  "scripts": {
    "build": "run build:clean && run tsc",
    "build:clean": "run rimraf dist",
    "format": "run prettier --write '**/*.{ts,tsx,yaml,yml,json,md,mdx,js}'",
    "lint": "run eslint .",
    "test": "node --experimental-vm-modules $(yarn bin jest)"
  },
  "dependencies": {
    "@types/parse-path": "^7.0.3",
    "axios": "^1.12.2",
    "parse-path": "^7.1.0",
    "path-to-regexp": "^8.3.0",
    "type-fest": "^4.30.0"
  },
  "devDependencies": {
    "@jest/globals": "^29.7.0",
    "@mittwald/react-use-promise": "^2.6.2",
    "@types/jest": "^29.5.14",
    "@typescript-eslint/eslint-plugin": "^7.18.0",
    "@typescript-eslint/parser": "^7.18.0",
    "axios": "^1.12.2",
    "eslint": "^8.57.1",
    "eslint-config-prettier": "^9.1.2",
    "eslint-plugin-json": "^3.1.0",
    "eslint-plugin-prettier": "^5.5.4",
    "jest": "^29.7.0",
    "nock": "^14.0.10",
    "prettier": "^3.6.2",
    "prettier-plugin-jsdoc": "^1.3.3",
    "prettier-plugin-pkgsort": "^0.2.1",
    "prettier-plugin-sort-json": "^3.1.0",
    "react": "^18.3.1",
    "rimraf": "^5.0.10",
    "ts-jest": "^29.2.5",
    "tsd": "^0.31.2",
    "typescript": "^5.7.2"
  },
  "peerDependencies": {
    "@mittwald/react-use-promise": "^2.6.0"
  },
  "peerDependenciesMeta": {
    "@jest/globals": {
      "optional": true
    },
    "@mittwald/react-use-promise": {
      "optional": true
    }
  }
}<|MERGE_RESOLUTION|>--- conflicted
+++ resolved
@@ -1,10 +1,6 @@
 {
   "name": "@mittwald/api-client-commons",
-<<<<<<< HEAD
-  "version": "0.0.0-development-3a5c2fb-20251119",
-=======
   "version": "4.262.0",
->>>>>>> 38a98438
   "author": "Mittwald CM Service GmbH & Co. KG <opensource@mittwald.de>",
   "type": "module",
   "description": "Common types and utilities for mittwald API clients",
