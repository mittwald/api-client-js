{
  "name": "@mittwald/api-client-commons",
<<<<<<< HEAD
  "version": "0.0.0-development-e096ee7-20240924",
=======
  "version": "4.129.2",
>>>>>>> 713c6f85
  "author": "Mittwald CM Service GmbH & Co. KG <opensource@mittwald.de>",
  "type": "module",
  "description": "Common types and utilities for mittwald API clients",
  "keywords": [
    "api",
    "client",
    "mittwald",
    "rest",
    "sdk"
  ],
  "homepage": "https://developer.mittwald.de",
  "repository": "https://github.com/mittwald/api-client-js.git",
  "bugs": "https://github.com/mittwald/api-client-js/issues",
  "license": "MIT",
  "exports": {
    ".": {
      "types": "./dist/types/index.d.ts",
      "default": "./dist/esm/index.js"
    },
    "./testing": {
      "types": "./dist/types/testing/index.d.ts",
      "default": "./dist/esm/testing/index.js"
    },
    "./react": {
      "types": "./dist/types/react/index.d.ts",
      "default": "./dist/esm/react/index.js"
    }
  },
  "files": [
    "dist"
  ],
  "scripts": {
    "build": "run build:clean && run tsc",
    "build:clean": "run rimraf dist",
    "format": "run prettier --write '**/*.{ts,tsx,yaml,yml,json,md,mdx,js}'",
    "lint": "run eslint .",
    "test": "node --experimental-vm-modules $(yarn bin jest)"
  },
  "dependencies": {
    "@types/parse-path": "^7.0.3",
    "axios": "^1.8.2",
    "parse-path": "^7.0.0",
    "path-to-regexp": "^8.2.0",
    "type-fest": "^4.30.0"
  },
  "devDependencies": {
    "@jest/globals": "^29.7.0",
    "@mittwald/react-use-promise": "^2.6.0",
    "@types/jest": "^29.5.14",
    "@typescript-eslint/eslint-plugin": "^7.18.0",
    "@typescript-eslint/parser": "^7.18.0",
    "eslint": "^8.57.1",
    "eslint-config-prettier": "^9.1.0",
    "eslint-plugin-json": "^3.1.0",
    "eslint-plugin-prettier": "^5.2.1",
    "jest": "^29.7.0",
    "prettier": "^3.4.2",
    "prettier-plugin-jsdoc": "^1.3.0",
    "prettier-plugin-pkgsort": "^0.2.1",
    "prettier-plugin-sort-json": "^3.1.0",
    "react": "^18.3.1",
    "rimraf": "^5.0.10",
    "ts-jest": "^29.2.5",
    "tsd": "^0.31.2",
    "typescript": "^5.7.2"
  },
  "peerDependencies": {
    "@mittwald/react-use-promise": "^2.6.0"
  },
  "peerDependenciesMeta": {
    "@jest/globals": {
      "optional": true
    },
    "@mittwald/react-use-promise": {
      "optional": true
    }
  }
}<|MERGE_RESOLUTION|>--- conflicted
+++ resolved
@@ -1,10 +1,6 @@
 {
   "name": "@mittwald/api-client-commons",
-<<<<<<< HEAD
-  "version": "0.0.0-development-e096ee7-20240924",
-=======
   "version": "4.129.2",
->>>>>>> 713c6f85
   "author": "Mittwald CM Service GmbH & Co. KG <opensource@mittwald.de>",
   "type": "module",
   "description": "Common types and utilities for mittwald API clients",
