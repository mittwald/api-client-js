{
  "$schema": "node_modules/lerna/schemas/lerna-schema.json",
  "npmClient": "yarn",
  "packages": ["packages/*"],
<<<<<<< HEAD
  "version": "0.0.0-development-7423599-20250729"
=======
  "version": "4.191.0"
>>>>>>> f4bd97bc
}<|MERGE_RESOLUTION|>--- conflicted
+++ resolved
@@ -2,9 +2,5 @@
   "$schema": "node_modules/lerna/schemas/lerna-schema.json",
   "npmClient": "yarn",
   "packages": ["packages/*"],
-<<<<<<< HEAD
-  "version": "0.0.0-development-7423599-20250729"
-=======
   "version": "4.191.0"
->>>>>>> f4bd97bc
 }