{
  "$schema": "node_modules/lerna/schemas/lerna-schema.json",
  "npmClient": "yarn",
  "packages": ["packages/*"],
<<<<<<< HEAD
  "version": "0.0.0-development-de4a387-20250822"
=======
  "version": "4.207.0"
>>>>>>> ed6529f7
}<|MERGE_RESOLUTION|>--- conflicted
+++ resolved
@@ -2,9 +2,5 @@
   "$schema": "node_modules/lerna/schemas/lerna-schema.json",
   "npmClient": "yarn",
   "packages": ["packages/*"],
-<<<<<<< HEAD
-  "version": "0.0.0-development-de4a387-20250822"
-=======
   "version": "4.207.0"
->>>>>>> ed6529f7
 }