{
  "$schema": "node_modules/lerna/schemas/lerna-schema.json",
  "npmClient": "yarn",
  "packages": [
    "packages/*"
  ],
<<<<<<< HEAD
  "version": "0.0.0-development-7f54d64-20251022"
=======
  "version": "4.243.0"
>>>>>>> 1449b850
}<|MERGE_RESOLUTION|>--- conflicted
+++ resolved
@@ -4,9 +4,5 @@
   "packages": [
     "packages/*"
   ],
-<<<<<<< HEAD
-  "version": "0.0.0-development-7f54d64-20251022"
-=======
   "version": "4.243.0"
->>>>>>> 1449b850
 }