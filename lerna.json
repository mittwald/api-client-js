--- conflicted
+++ resolved
@@ -2,9 +2,5 @@
   "$schema": "node_modules/lerna/schemas/lerna-schema.json",
   "npmClient": "yarn",
   "packages": ["packages/*"],
-<<<<<<< HEAD
-  "version": "0.0.0-development-dc71647-20250826"
-=======
   "version": "4.208.0"
->>>>>>> 6843d360
 }