--- conflicted
+++ resolved
@@ -4,9 +4,5 @@
   "packages": [
     "packages/*"
   ],
-<<<<<<< HEAD
-  "version": "0.0.0-development-f9138b7-20251210"
-=======
   "version": "4.273.0"
->>>>>>> b5589d25
 }