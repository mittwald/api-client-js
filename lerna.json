--- conflicted
+++ resolved
@@ -2,9 +2,5 @@
   "$schema": "node_modules/lerna/schemas/lerna-schema.json",
   "npmClient": "yarn",
   "packages": ["packages/*"],
-<<<<<<< HEAD
-  "version": "0.0.0-development-395ee17-20250821"
-=======
   "version": "4.205.0"
->>>>>>> de6fb394
 }